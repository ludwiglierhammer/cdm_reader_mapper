--- conflicted
+++ resolved
@@ -5,11 +5,8 @@
 
 from cdm_reader_mapper.operations import corrections, inspect, replace, select
 
-<<<<<<< HEAD
 from ._data import attrs_df, data_df, mask_df
-=======
-from ._data import data_df, data_pa, mask_df, mask_pa
->>>>>>> be1ea99b
+
 from ._results import correction_df, table_df
 
 
