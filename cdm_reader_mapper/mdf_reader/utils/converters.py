--- conflicted
+++ resolved
@@ -49,15 +49,13 @@
             except ValueError:
                 return False
 
-<<<<<<< HEAD
         offset = Decimal(str(offset))
         scale = Decimal(str(scale))
-=======
+
         # Apply preprocessing if a function exists for this column
         column_name = data.name
         if column_name in self.preprocessing_functions:
             data = data.apply(self.preprocessing_functions[column_name])
->>>>>>> 37faa642
 
         return data.apply(lambda x: _to_numeric(x))
 
