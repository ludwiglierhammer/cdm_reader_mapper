--- conflicted
+++ resolved
@@ -9,11 +9,8 @@
 
 @author: iregon
 """
-<<<<<<< HEAD
-=======
 
 from __future__ import annotations
->>>>>>> 47c2e412
 
 from __future__ import annotations
 
