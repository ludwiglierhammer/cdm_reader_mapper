"""
Map Common Data Model (CDM).

Created on Thu Apr 11 13:45:38 2019

Maps data contained in a pandas DataFrame to the C3S Climate Data Store Common Data Model (CDM)
header and observational tables using the mapping information available in the tool's mapping library
for the input data model.

@author: iregon
"""

from __future__ import annotations

import numpy as np
import pandas as pd

from cdm_reader_mapper.common import logging_hdlr

from . import properties
from .codes.codes import get_code_table
from .mappings import mapping_functions
from .tables.tables import get_cdm_atts, get_imodel_maps


def drop_duplicates(df):
    """Drop duplicates from list."""

    def list_to_tuple(v):
        if isinstance(v, list):
            v = tuple(v)
        return v

    def tuple_to_list(v):
        if isinstance(v, tuple):
            v = list(v)
        return v

    dtypes = df.dtypes
    df = df.map(list_to_tuple)
    df = df.drop_duplicates(ignore_index=True)
    df = df.map(tuple_to_list)
    return df.astype(dtypes)


def _map_to_df(m, x):
    if not isinstance(m, dict):
        return
    for x_ in x:
        if x_ in m.keys():
            v = m[x_]
            if isinstance(v, dict):
                m = v
                continue
            else:
                return v
        return


def _decimal_places(
    entry,
    decimal_places,
    imodel_functions,
):
    if decimal_places is not None:

        if isinstance(decimal_places, int):
            entry["decimal_places"] = decimal_places
        else:
            entry["decimal_places"] = getattr(imodel_functions, decimal_places)()

    return entry


def _transform(
    to_map,
    elements,
    imodel_functions,
    transform,
    kwargs,
    logger,
):
    logger.debug(f"\ttransform: {transform}")
    logger.debug("\tkwargs: {}".format(",".join(list(kwargs.keys()))))

    trans = getattr(imodel_functions, transform)
    if elements:
        return trans(to_map, **kwargs)
    return trans(**kwargs)


def _code_table(
    to_map,
    data_model,
    code_table,
    logger,
):
    # https://stackoverflow.com/questions/45161220/how-to-map-a-pandas-dataframe-column-to-a-nested-dictionary?rq=1
    # Approach that does not work when it is not nested...so just try and assume not nested if fails
    # Prepare code_table
    table_map = get_code_table(*data_model.split("_"), code_table=code_table)
    try:
        to_map = to_map.to_frame()
    except Exception:
        logger.warning(f"Could not convert {to_map} to frame.")

    to_map_str = to_map.astype(str)

    to_map_str.columns = ["_".join(col) for col in to_map_str.columns.values]
    return to_map_str.apply(lambda x: _map_to_df(table_map, x), axis=1)


def _default(
    default,
    length,
):
    if isinstance(default, list):
        return [default] * length
    return default


def _write_csv_files(
    idata,
    mapping,
    logger,
    cols,
    imodel_functions,
    codes_subset,
    cdm_tables,
    atts,
):
    table_df_i = pd.DataFrame(
        index=idata.index, columns=mapping.keys()
    )  # We cannot predifine column based dtypes here!
    # logger.debug(f"Table: {table}")
    for cdm_key, imapping in mapping.items():
        logger.debug(f"\tElement: {cdm_key}")
        isEmpty = False
        elements = imapping.get("elements")
        transform = imapping.get("transform")
        kwargs = imapping.get("kwargs", {})
        code_table = imapping.get("code_table")
        default = imapping.get("default")
        fill_value = imapping.get("fill_value")
        decimal_places = imapping.get("decimal_places")

        if codes_subset:
            if code_table not in codes_subset:
                code_table = None

        to_map = None
        if elements:
            # make sure they are clean and conform to their atts (tie dtypes)
            # we'll only let map if row complete so mapping functions do not need to worry about handling NA
            logger.debug("\telements: {}".format(" ".join([str(x) for x in elements])))
            missing_els = [x for x in elements if x not in cols]
            if len(missing_els) > 0:
                logger.warning(
                    "Following elements from data model missing from input data: {} to map {} ".format(
                        ",".join([str(x) for x in missing_els]), cdm_key
                    )
                )
                continue
            notna_idx_idx = np.where(idata[elements].notna().all(axis=1))[0]
            logger.debug(f"\tnotna_idx_idx: {notna_idx_idx}")
            to_map = idata[elements].iloc[notna_idx_idx]
            # notna_idx = (
            #    notna_idx_idx + idata.index[0]
            # )  # to account for parsers #original
            # notna_idx = idata.index[notna_idx_idx]  # fix?
            if len(elements) == 1:
                to_map = to_map.iloc[:, 0]

            if len(to_map) == 0:
                isEmpty = True

        if transform and not isEmpty:
            table_df_i[cdm_key] = _transform(
                to_map,
                elements,
                imodel_functions,
                transform,
                kwargs,
                logger=logger,
            )
        elif code_table and not isEmpty:
            table_df_i[cdm_key] = _code_table(
                to_map,
                imodel_functions.imodel,
                code_table,
                logger=logger,
            )
        elif elements and not isEmpty:
            table_df_i[cdm_key] = to_map
        elif default is not None:  # (value = 0 evals to False!!)
            table_df_i[cdm_key] = _default(
                default,
                len(table_df_i.index),
            )

        if fill_value is not None:
            table_df_i[cdm_key] = table_df_i[cdm_key].fillna(value=fill_value)

        atts = _decimal_places(
            atts,
            decimal_places,
            imodel_functions,
        )

    if "observation_value" in table_df_i:
        table_df_i = table_df_i.dropna(subset=["observation_value"])

    table_df_i = drop_duplicates(table_df_i)
    return table_df_i, atts


def _map(
    data_model,
    *sub_models,
    data=pd.DataFrame(),
    cdm_subset=None,
    codes_subset=None,
    logger=None,
):
    if not cdm_subset:
        cdm_subset = properties.cdm_tables

    cdm_atts = get_cdm_atts(cdm_subset)

    imodel_maps = get_imodel_maps(data_model, *sub_models, cdm_tables=cdm_subset)

    imodel_functions = mapping_functions("_".join([data_model] + list(sub_models)))

    # Initialize dictionary to store temporal tables (buffer) and table attributes
    cdm_tables = {k: {"atts": cdm_atts.get(k)} for k in imodel_maps.keys()}
    # Create pandas data types for buffer reading from CDM table definition pseudo-sql dtypes
    # Also keep track of datetime columns for reader to parse

    date_columns = {}
    for table, values in imodel_maps.items():
        date_columns[table] = [
            i
            for i, x in enumerate(list(values))
            if "timestamp" in cdm_atts.get(table, {}).get(x, {}).get("data_type")
        ]

    for idata in data:
        cols = [x for x in idata]
        for table, mapping in imodel_maps.items():
            cdm_tables[table]["data"], cdm_tables[table]["atts"] = _write_csv_files(
                idata,
                mapping,
                logger,
                cols,
                imodel_functions,
                codes_subset,
                cdm_subset,
                cdm_tables[table]["atts"],
            )
    return cdm_tables


def map_model(data, imodel, cdm_subset=None, codes_subset=None, log_level="INFO"):
    """Map a pandas DataFrame to the CDM header and observational tables.

    Parameters
    ----------
    data: pd.DataFrame, pd.parser.TextFileReader or io.String
      input data to map.
    imodel: str
      A specific mapping from generic data model to CDM, like map a SID-DCK from IMMA1’s core and attachments to
      CDM in a specific way.
<<<<<<< HEAD
      e.g. ``cdm/library/mappings/icoads_r3000_d704``
    data: pd.DataFrame
      input data to map.
      Type: string.
=======
      e.g. ``icoads_r300_d704``
>>>>>>> 23cbe039
    cdm_subset: list, optional
      subset of CDM model tables to map.
      Defaults to the full set of CDM tables defined for the imodel.
    codes_subset: list, optional
      subset of code mapping tables to map.
      Default to the full set of code mapping tables defined for the imodel.
    log_level: str
      level of logging information to save.
      Defaults to ‘DEBUG’.

    Returns
    -------
    cdm_tables: dict
      a python dictionary with the ``{cdm_table_name: cdm_table_object}`` pairs.
    """
    logger = logging_hdlr.init_logger(__name__, level=log_level)
    imodel = imodel.split("_")
    # Check we have imodel registered, leave otherwise
    if imodel[0] not in properties.supported_data_models:
        logger.error("Input data model " f"{imodel[0]}" " not supported")
        return

    # Check input data type and content (empty?)
    # Make sure data is an iterable: this is to homogenize how we handle
    # dataframes and textreaders
    if isinstance(data, pd.DataFrame):
        # logger.debug("Input data is a pd.DataFrame")
        if len(data) == 0:
            logger.error("Input data is empty")
            return
        else:
            data = [data]
    else:
        logger.error("Input data type " f"{type(data)}" " not supported")
        return

    # Map thing:
    return _map(
        imodel[0],
        *imodel[1:],
        data=data,
        cdm_subset=cdm_subset,
        codes_subset=codes_subset,
        logger=logger,
    )<|MERGE_RESOLUTION|>--- conflicted
+++ resolved
@@ -270,14 +270,7 @@
     imodel: str
       A specific mapping from generic data model to CDM, like map a SID-DCK from IMMA1’s core and attachments to
       CDM in a specific way.
-<<<<<<< HEAD
-      e.g. ``cdm/library/mappings/icoads_r3000_d704``
-    data: pd.DataFrame
-      input data to map.
-      Type: string.
-=======
       e.g. ``icoads_r300_d704``
->>>>>>> 23cbe039
     cdm_subset: list, optional
       subset of CDM model tables to map.
       Defaults to the full set of CDM tables defined for the imodel.
