--- conflicted
+++ resolved
@@ -39,15 +39,12 @@
     )
 
 
-<<<<<<< HEAD
-=======
 def test_corrections_parser():
     corrections.corrections(
         data_pa, dataset="test_data", correction_path=".", yr="2010", mo="07"
     )
 
 
->>>>>>> 121fdd52
 def test_replace():
     replace.replace_columns(
         table_df,
