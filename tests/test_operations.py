from __future__ import annotations

import pandas as pd
import pytest  # noqa

<<<<<<< HEAD
from cdm_reader_mapper import read_mdf, test_data
from cdm_reader_mapper.common import replace_columns
=======
from cdm_reader_mapper import read, test_data
from cdm_reader_mapper.common.pandas_TextParser_hdlr import make_copy
>>>>>>> 705ae710

from ._results import cdm_header, correction_df

data_dict = dict(test_data.test_icoads_r300_d721)


def _read_data(**kwargs):
    return read(**kwargs)


def _get_data(**kwargs):
    return _read_data(**data_dict, imodel="icoads_r300_d721", **kwargs)


<<<<<<< HEAD
def test_select_true():
    read_ = _get_data(sections=["c99_data"])
    result = read_.select_true(overwrite=False, out_rejected=True)
    data = read_.data.copy()
    selected = result[0]
    deselected = result[1]
=======
@pytest.mark.parametrize("TextParser", [True, False])
def test_select_true(TextParser):
    data = _get_data(TextParser, sections=["c99_data"])
    result = data.select_true(out_rejected=True)
    expected = data.data
    selected = result.data

    if TextParser is True:
        expected = make_copy(expected).read()
        selected = make_copy(selected).read()
>>>>>>> 705ae710

    expected = expected[:5].reset_index(drop=True)
    pd.testing.assert_frame_equal(expected, selected)


<<<<<<< HEAD
def test_select_from_index():
    read_ = _get_data()
    result = read_.select_from_index([0, 2, 4], overwrite=False)
    data = read_.data.copy()
    selected = result[0]

    idx = data.index.isin([0, 2, 4])
    exp = data[idx].reset_index(drop=True)
    pd.testing.assert_frame_equal(exp, selected)


def test_select_from_list():
    read_ = _get_data()
    selection = {("c1", "B1"): [26, 41]}
    result = read_.select_from_list(
        selection, overwrite=False, out_rejected=True, in_index=True
    )
    data = read_.data.copy()
    selected = result[0]
    deselected = result[1]
=======
@pytest.mark.parametrize("TextParser", [False, True])
def test_select_from_index(TextParser):
    data = _get_data(TextParser)
    result = data.select_from_index([0, 2, 4])
    expected = data.data
    selected = result.data

    if TextParser is True:
        expected = make_copy(expected).read()
        selected = make_copy(selected).read()

    idx = expected.index.isin([0, 2, 4])
    expected = expected[idx].reset_index(drop=True)
    pd.testing.assert_frame_equal(expected, selected)


@pytest.mark.parametrize("TextParser", [True, False])
def test_select_from_list(TextParser):
    data = _get_data(TextParser)
    selection = {("c1", "B1"): [26, 41]}
    result = data.select_from_list(selection, out_rejected=True, in_index=True)
    expected = data.data
    selected = result.data

    if TextParser is True:
        expected = make_copy(expected).read()
        selected = make_copy(selected).read()
>>>>>>> 705ae710

    idx = expected.index.isin([1, 3])
    expected = expected[idx].reset_index(drop=True)
    pd.testing.assert_frame_equal(expected, selected)


<<<<<<< HEAD
def test_inspect_count_by_cat():
    read_ = _get_data()
    result = read_.unique(columns=("c1", "B1"))
=======
@pytest.mark.parametrize("TextParser", [True, False])
def test_inspect_count_by_cat(TextParser):
    data = _get_data(TextParser)
    result = data.unique(columns=("c1", "B1"))
>>>>>>> 705ae710
    assert result == {("c1", "B1"): {19: 1, 26: 1, 27: 1, 41: 1, 91: 1}}


def test_replace():
    result = cdm_header.replace_columns(
        correction_df,
        subset="header",
        pivot_c="report_id",
        rep_c=["primary_station_id", "primary_station_id.isChange"],
    )
    cdm_header[("header", "primary_station_id")] = [
        "MASKSTID2",
        "MASKSTID2",
        "MASKSTID",
        "MASKSTID2",
        "MASKSTID2",
    ]
    pd.testing.assert_frame_equal(cdm_header.data, result.data)<|MERGE_RESOLUTION|>--- conflicted
+++ resolved
@@ -3,13 +3,8 @@
 import pandas as pd
 import pytest  # noqa
 
-<<<<<<< HEAD
-from cdm_reader_mapper import read_mdf, test_data
+from cdm_reader_mapper import read, test_data
 from cdm_reader_mapper.common import replace_columns
-=======
-from cdm_reader_mapper import read, test_data
-from cdm_reader_mapper.common.pandas_TextParser_hdlr import make_copy
->>>>>>> 705ae710
 
 from ._results import cdm_header, correction_df
 
@@ -24,96 +19,42 @@
     return _read_data(**data_dict, imodel="icoads_r300_d721", **kwargs)
 
 
-<<<<<<< HEAD
 def test_select_true():
-    read_ = _get_data(sections=["c99_data"])
-    result = read_.select_true(overwrite=False, out_rejected=True)
-    data = read_.data.copy()
-    selected = result[0]
-    deselected = result[1]
-=======
-@pytest.mark.parametrize("TextParser", [True, False])
-def test_select_true(TextParser):
-    data = _get_data(TextParser, sections=["c99_data"])
+    data = _get_data(sections=["c99_data"])
     result = data.select_true(out_rejected=True)
     expected = data.data
     selected = result.data
-
-    if TextParser is True:
-        expected = make_copy(expected).read()
-        selected = make_copy(selected).read()
->>>>>>> 705ae710
 
     expected = expected[:5].reset_index(drop=True)
     pd.testing.assert_frame_equal(expected, selected)
 
 
-<<<<<<< HEAD
 def test_select_from_index():
-    read_ = _get_data()
-    result = read_.select_from_index([0, 2, 4], overwrite=False)
-    data = read_.data.copy()
-    selected = result[0]
-
-    idx = data.index.isin([0, 2, 4])
-    exp = data[idx].reset_index(drop=True)
-    pd.testing.assert_frame_equal(exp, selected)
-
-
-def test_select_from_list():
-    read_ = _get_data()
-    selection = {("c1", "B1"): [26, 41]}
-    result = read_.select_from_list(
-        selection, overwrite=False, out_rejected=True, in_index=True
-    )
-    data = read_.data.copy()
-    selected = result[0]
-    deselected = result[1]
-=======
-@pytest.mark.parametrize("TextParser", [False, True])
-def test_select_from_index(TextParser):
-    data = _get_data(TextParser)
+    data = _get_data()
     result = data.select_from_index([0, 2, 4])
     expected = data.data
     selected = result.data
-
-    if TextParser is True:
-        expected = make_copy(expected).read()
-        selected = make_copy(selected).read()
 
     idx = expected.index.isin([0, 2, 4])
     expected = expected[idx].reset_index(drop=True)
     pd.testing.assert_frame_equal(expected, selected)
 
 
-@pytest.mark.parametrize("TextParser", [True, False])
-def test_select_from_list(TextParser):
-    data = _get_data(TextParser)
+def test_select_from_list():
+    data = _get_data()
     selection = {("c1", "B1"): [26, 41]}
     result = data.select_from_list(selection, out_rejected=True, in_index=True)
     expected = data.data
     selected = result.data
-
-    if TextParser is True:
-        expected = make_copy(expected).read()
-        selected = make_copy(selected).read()
->>>>>>> 705ae710
 
     idx = expected.index.isin([1, 3])
     expected = expected[idx].reset_index(drop=True)
     pd.testing.assert_frame_equal(expected, selected)
 
 
-<<<<<<< HEAD
 def test_inspect_count_by_cat():
-    read_ = _get_data()
-    result = read_.unique(columns=("c1", "B1"))
-=======
-@pytest.mark.parametrize("TextParser", [True, False])
-def test_inspect_count_by_cat(TextParser):
-    data = _get_data(TextParser)
+    data = _get_data()
     result = data.unique(columns=("c1", "B1"))
->>>>>>> 705ae710
     assert result == {("c1", "B1"): {19: 1, 26: 1, 27: 1, 41: 1, 91: 1}}
 
 
