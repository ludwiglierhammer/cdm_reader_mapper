"""Auxiliary functions and class for reading, converting, decoding and validating MDF files."""

from __future__ import annotations

import json
import logging
import os
from copy import deepcopy

import numpy as np
import pandas as pd
import xarray as xr

from cdm_reader_mapper.common.getting_files import get_files

from .. import properties
from ..schema import schemas
from ..validate import validate
from . import converters, decoders


def convert_float_format(out_dtypes):
    """DOCUMENTATION."""
    out_dtypes_ = {}
    for k, v in out_dtypes.items():
        if v is None:
            pass
        elif "float" in v:
            v = "float"
        out_dtypes_[k] = v
    return out_dtypes_


def convert_dtypes(dtypes):
    """DOCUMENTATION."""
    dtypes = convert_float_format(dtypes)
    parse_dates = []
    for i, element in enumerate(list(dtypes)):
        if dtypes[element] == "datetime":
            parse_dates.append(element)
            dtypes[element] = "object"
    return dtypes, parse_dates


def validate_arg(arg_name, arg_value, arg_type):
    """Validate input argument is as expected type.

    Parameters
    ----------
    arg_name : str
        Name of the argument
    arg_value : arg_type
        Value of the argument
    arg_type : type
        Type of the argument

    Returns
    -------
    boolean:
        Returns True if type of `arg_value` equals `arg_type`
    """
    if arg_value and not isinstance(arg_value, arg_type):
        logging.error(
            f"Argument {arg_name} must be {arg_type}, input type is {type(arg_value)}"
        )
        return False
    return True


def validate_path(arg_name, arg_value):
    """Validate input argument is an existing directory.

    Parameters
    ----------
    arg_name : str
        Name of the argument
    arg_value : str
        Value of the argument

    Returns
    -------
    boolean
        Returns True if `arg_name` is an existing directory.
    """
    if arg_value and not os.path.isdir(arg_value):
        logging.error(f"{arg_name} could not find path {arg_value}")
        return False
    return True


class Configurator:
    """Class for configuring MDF reader information."""

    def __init__(
        self,
        df=pd.DataFrame(),
        schema={},
        order=[],
        valid=[],
    ):
        self.df = df
        self.orders = order
        self.valid = valid
        self.schema = schema
        self.str_line = ""
        if isinstance(df, pd.Series) or isinstance(df, pd.DataFrame):
            if len(df) > 0:
                self.str_line = df.iloc[0]

    def _add_field_length(self, index):
        if "field_length" in self.sections_dict.keys():
            field_length = self.sections_dict["field_length"]
        else:
            field_length = properties.MAX_FULL_REPORT_WIDTH
        return index + field_length

    def _validate_sentinal(self, i):
        slen = len(self.sentinal)
        str_start = self.str_line[i : i + slen]
        if str_start != self.sentinal:
            self.length = 0
            return i
        else:
            self.sentinal = None
            return self._add_field_length(i)

    def _validate_delimited(self, i, j):
        i = self._skip_delimiter(self.str_line, i)
        if self.delimiter_format == "delimited":
            j = self._next_delimiter(self.str_line, i)
            return i, j
        elif self.field_layout == "fixed_width":
            j = self._add_field_length(i)
            return i, j
        return None, None

    def _skip_delimiter(self, line, index):
        length = len(line)
        while True:
            if index == length:
                break
            if line[index] == self.delimiter:
                index += 1
            break
        return index

    def _next_delimiter(self, line, index):
        while True:
            if index == len(line):
                break
            if line[index] == self.delimiter:
                break
            index += 1
        return index

    def _get_index(self, section):
        if len(self.orders) == 1:
            return section
        else:
            return (self.order, section)

    def _get_ignore(self):
        if self.order in self.valid:
            ignore = self.sections_dict.get("ignore")
        else:
            ignore = True
        if isinstance(ignore, str):
            ignore = eval(ignore)
        return ignore

    def _get_borders(self, i, j):
        if self.sentinal is not None:
            j = self._validate_sentinal(i)
        elif self.delimiter is None:
            j = self._add_field_length(i)
        else:
            i, j = self._validate_delimited(i, j)
            self.missing = False
        return i, j

    def _adjust_right_borders(self, j, k):
        if self.length is None:
            self.length = j - k
        if j - k > self.length:
            self.missing = False
            j = k + self.length
        return j, k

    def _get_dtypes(self):
        return properties.pandas_dtypes.get(self.sections_dict.get("column_type"))

    def _get_converters(self):
        return converters.get(self.sections_dict.get("column_type"))

    def _get_conv_kwargs(self):
        column_type = self.sections_dict.get("column_type")
        if column_type is None:
            return {}
        return {
            converter_arg: self.sections_dict.get(converter_arg)
            for converter_arg in properties.data_type_conversion_args.get(column_type)
        }

    def _get_decoders(self):
        return decoders.get(self.sections_dict["encoding"]).get(
            self.sections_dict.get("column_type")
        )

    def _convert_entries(self, series, converter_func, **kwargs):
        return converter_func(series, **kwargs)

    def _decode_entries(self, series, decoder_func):
        return decoder_func(series)

    def get_configuration(self):
        """Get ICOADS data model specific information."""
        disable_reads = []
        dtypes = {}
        convert = {}
        kwargs = {}
        decode = {}
        for order in self.orders:
            self.order = order
            header = self.schema["sections"][order]["header"]
            disable_read = header.get("disable_read")
            if disable_read is True:
                disable_reads.append(order)
                continue
            sections = self.schema["sections"][order]["elements"]
            for section in sections.keys():
                self.sections_dict = sections[section]
                encoding = sections[section].get("encoding")
                index = self._get_index(section)
                ignore = self._get_ignore()
                if ignore is not True:
                    dtype = self._get_dtypes()
                    if dtype:
                        dtypes[index] = dtype
                    converters = self._get_converters()
                    if converters:
                        convert[index] = converters
                    conv_kwargs = self._get_conv_kwargs()
                    if conv_kwargs:
                        kwargs[index] = conv_kwargs
                    if encoding is not None:
                        decode[index] = self._get_decoders()

        dtypes, parse_dates = convert_dtypes(dtypes)
        return {
            "convert_decode": {
                "converter_dict": convert,
                "converter_kwargs": kwargs,
                "decoder_dict": decode,
                "dtype": dtypes,
            },
            "self": {
                "dtypes": dtypes,
                "disable_reads": disable_reads,
                "parse_dates": parse_dates,
            },
        }

    def open_pandas(self):
        """Open TextParser to pd.DataSeries."""
        missing_values = []
        self.delimiter = None
        i = 0
        j = 0
        data_dict = {}
        for order in self.orders:
            self.order = order
            header = self.schema["sections"][order]["header"]
            self.sentinal = header.get("sentinal")
            self.sentinal_length = header.get("sentinal_length")
            self.delimiter = header.get("delimiter")
            self.field_layout = header.get("field_layout")
            self.delimiter_format = header.get("format")
            disable_read = header.get("disable_read")
            if disable_read is True:
                data_dict[order] = self.str_line[i : properties.MAX_FULL_REPORT_WIDTH]
                continue
            sections = self.schema["sections"][order]["elements"]
            k = i
            for section in sections.keys():
                self.length = header.get("length")
                self.missing = True
                self.sections_dict = sections[section]
                index = self._get_index(section)
                ignore = self._get_ignore()
                na_value = sections[section].get("missing_value")

                i, j = self._get_borders(i, j)

                if i is None:
                    logging.error(
                        f"Delimiter is set to {self.delimiter}. Please specify either format or field_layout in your header schema {header}."
                    )
                    return

                j, k = self._adjust_right_borders(j, k)

                if ignore is not True:
                    data_dict[index] = self.str_line[i:j]

                    if not data_dict[index].strip():
                        data_dict[index] = None
                    if data_dict[index] == na_value:
                        data_dict[index] = None

                if i == j and self.missing is True:
                    missing_values.append(index)

                i = j

        df = pd.Series(data_dict)
        df["missing_values"] = missing_values
        return df

    def open_netcdf(self):
        """Open netCDF to pd.Series."""
        missing_values = []
        attrs = {}
        renames = {}
        disables = []
        for order in self.orders:
            self.order = order
            header = self.schema["sections"][order]["header"]
            disable_read = header.get("disable_read")
            if disable_read is True:
                disables.append(order)
                continue
            sections = self.schema["sections"][order]["elements"]
            for section in sections.keys():
                self.sections_dict = sections[section]
                index = self._get_index(section)
                ignore = self._get_ignore()
                if ignore is not True:
                    if section in self.df.data_vars:
                        renames[section] = index
                    elif section in self.df.dims:
                        renames[section] = index
                    elif section in self.df.attrs:
                        attrs[index] = self.df.attrs[index]
                    else:
                        missing_values.append(index)

        df = self.df[renames.keys()].to_dataframe().reset_index()
        attrs = {k: v.replace("\n", "; ") for k, v in attrs.items()}
        df = df.rename(columns=renames)
        df = df.assign(**attrs)
        for column in disables:
            df[column] = np.nan
        df["missing_values"] = [missing_values] * len(df)
        return df


class _FileReader:
    def __init__(
        self,
        source,
        data_model=None,
        data_model_path=None,
    ):
        # 0. VALIDATE INPUT
        if not data_model and not data_model_path:
            logging.error(
                "A valid data model name or path to data model must be provided"
            )
            return
        if not os.path.isfile(source):
            logging.error(f"Can't find input data file {source}")
            return
        if not validate_path("data_model_path", data_model_path):
            return

        self.source = source
        self.data_model = data_model

        # 1. GET DATA MODEL
        # Schema reader will return empty if cannot read schema or is not valid
        # and will log the corresponding error
        # multiple_reports_per_line error also while reading schema
        if self.data_model:
            model_path = f"{properties._base}.code_tables.{self.data_model}"
            self.code_tables_path = get_files(model_path)
            self.imodel = data_model
            logging.info("READING DATA MODEL SCHEMA FILE...")
            self.schema = schemas.read_schema(schema_name=data_model)
        else:
            self.code_tables_path = os.path.join(data_model_path, "code_tables")
            self.imodel = data_model_path
            logging.info("READING DATA MODEL SCHEMA FILE...")
            self.schema = schemas.read_schema(ext_schema_path=data_model_path)

    def _adjust_dtype(self, dtype, df):
        if not isinstance(dtype, dict):
            return dtype
        return {k: v for k, v in dtype.items() if k in df.columns}

    def _convert_entries(self, series, converter_func, **kwargs):
        return converter_func(series, **kwargs)

    def _decode_entries(self, series, decoder_func):
        return decoder_func(series)

    def _adjust_schema(self, ds, dtypes):
        sections = deepcopy(self.schema["sections"])
        for section in sections.keys():
            elements = sections[section]["elements"]
            for data_var in elements.keys():
                not_in_data_vars = data_var not in ds.data_vars
                not_in_glb_attrs = data_var not in ds.attrs
                not_in_data_dims = data_var not in ds.dims
                if not_in_data_vars and not_in_glb_attrs and not_in_data_dims:
                    del self.schema["sections"][section]["elements"][data_var]
                    continue
                for attr, value in elements[data_var].items():
                    if value == "__from_file__":
                        if attr in ds[data_var].attrs:
                            self.schema["sections"][section]["elements"][data_var][
                                attr
                            ] = ds[data_var].attrs[attr]
                        else:
                            del self.schema["sections"][section]["elements"][data_var][
                                attr
                            ]

    def _get_configurations(self, order, valid):
        config_dict = Configurator(
            schema=self.schema, order=order, valid=valid
        ).get_configuration()
        for attr, val in config_dict["self"].items():
            setattr(self, attr, val)
        del config_dict["self"]
        return config_dict

    def _set_missing_values(self, df, ref):
        explode_ = df.explode("missing_values")
        explode_["index"] = explode_.index
        explode_["values"] = True
        pivots_ = explode_.pivot_table(
            columns="missing_values",
            index="index",
            values="values",
        )
        missing_values = pd.DataFrame(
            data=pivots_, columns=ref.columns, index=ref.index
        )
        return missing_values.notna()

    def _read_pandas(self, **kwargs):
        return pd.read_fwf(
            self.source,
            header=None,
            quotechar="\0",
            escapechar="\0",
            dtype=object,
            skip_blank_lines=False,
            **kwargs,
        )

    def _read_netcdf(self, **kwargs):
        ds = xr.open_mfdataset(self.source, **kwargs)
        self._adjust_schema(ds, ds.dtypes)
        return ds.squeeze()

    def _read_sections(
        self,
        TextParser,
        order,
        valid,
        open_with,
    ):
        if open_with == "pandas":
            df = TextParser.apply(
                lambda x: Configurator(
                    df=x, schema=self.schema, order=order, valid=valid
                ).open_pandas(),
                axis=1,
            )
        elif open_with == "netcdf":
            df = Configurator(
                df=TextParser, schema=self.schema, order=order, valid=valid
            ).open_netcdf()
        else:
            raise ValueError("open_with has to be one of ['pandas', 'netcdf']")

        missing_values_ = df["missing_values"]
        del df["missing_values"]
        missing_values = self._set_missing_values(pd.DataFrame(missing_values_), df)
        self.columns = df.columns
        df = df.where(df.notnull(), np.nan)
        return df, missing_values

    def _open_data(
        self,
        order,
        valid,
        open_with="pandas",
    ):
        if open_with == "netcdf":
            TextParser = self._read_netcdf()
        elif open_with == "pandas":
            TextParser = self._read_pandas(
                encoding=self.schema["header"].get("encoding"),
                widths=[properties.MAX_FULL_REPORT_WIDTH],
                skiprows=self.skiprows,
            )
        else:
            raise ValueError("open_with has to be one of ['pandas', 'netcdf']")

<<<<<<< HEAD
        df, self.missings = self._read_sections(
            TextParser, order, valid, open_with=open_with
        )
        return df, df.isna()
=======
        if isinstance(TextParser, pd.DataFrame) or isinstance(TextParser, xr.Dataset):
            df, self.missing_values = self._read_sections(
                TextParser, order, valid, open_with=open_with
            )
            return df, df.isna()
        else:
            data_buffer = StringIO()
            missings_buffer = StringIO()
            isna_buffer = StringIO()
            for i, df_ in enumerate(TextParser):
                df, missing_values = self._read_sections(
                    df_, order, valid, open_with=open_with
                )
                df_isna = df.isna()
                missing_values.to_csv(
                    missings_buffer,
                    header=False,
                    mode="a",
                    encoding="utf-8",
                    index=False,
                )
                df_isna.to_csv(
                    isna_buffer,
                    header=False,
                    mode="a",
                    index=False,
                    quoting=csv.QUOTE_NONE,
                    sep=properties.internal_delimiter,
                    quotechar="\0",
                    escapechar="\0",
                )
                df.to_csv(
                    data_buffer,
                    header=False,
                    mode="a",
                    encoding="utf-8",
                    index=False,
                    quoting=csv.QUOTE_NONE,
                    sep=properties.internal_delimiter,
                    quotechar="\0",
                    escapechar="\0",
                )
            missings_buffer.seek(0)
            self.missing_values = pd.read_csv(
                missings_buffer,
                names=missing_values.columns,
                chunksize=None,
            )
            data_buffer.seek(0)
            data = pd.read_csv(
                data_buffer,
                names=df.columns,
                chunksize=self.chunksize,
                dtype=object,
                parse_dates=self.parse_dates,
                delimiter=properties.internal_delimiter,
                quotechar="\0",
                escapechar="\0",
            )
            isna_buffer.seek(0)
            isna = pd.read_csv(
                isna_buffer,
                names=df.columns,
                chunksize=self.chunksize,
                delimiter=properties.internal_delimiter,
                quotechar="\0",
                escapechar="\0",
            )
            return data, isna
>>>>>>> be1ea99b

    def _convert_and_decode_df(
        self,
        df,
        converter_dict,
        converter_kwargs,
        decoder_dict,
    ):
        for section in converter_dict.keys():
            if section not in df.columns:
                continue
            if section in decoder_dict.keys():
                decoded = self._decode_entries(
                    df[section],
                    decoder_dict[section],
                )
                decoded.index = df[section].index
                df[section] = decoded

            converted = self._convert_entries(
                df[section],
                converter_dict[section],
                **converter_kwargs[section],
            )
            converted.index = df[section].index
            df[section] = converted
        return df

    def _create_mask(self, df, isna, missing_values=[]):
        if isna is None:
            isna = df.isna()
        valid = df.notna()
        mask = isna | valid
        if len(missing_values) > 0:
            mask[missing_values] = False
        return mask

    def _validate_df(self, df, isna=None):
        mask = self._create_mask(df, isna, missing_values=self.missing_values)
        return validate(
            df,
            mask,
            self.schema,
            self.code_tables_path,
            disables=self.disable_reads,
        )

    def _dump_atts(self, out_atts, out_path):
        """Dump attributes to atts.json."""
        data_df = self.data.copy()
        valid_df = self.mask.copy()
        logging.info(f"WRITING DATA TO FILES IN: {out_path}")
<<<<<<< HEAD
        cols = [x for x in data_df]
        if isinstance(cols[0], tuple):
            header = [":".join(x) for x in cols]
            out_atts_json = {":".join(x): out_atts.get(x) for x in out_atts.keys()}
        else:
            header = cols
            out_atts_json = out_atts

        kwargs = {
            "header": header,
            "mode": "w",
            "encoding": "utf-8",
            "index": True,
            "index_label": "index",
            "escapechar": "\0",
        }
        data_df.to_csv(os.path.join(out_path, "data.csv"), **kwargs)
        valid_df.to_csv(os.path.join(out_path, "mask.csv"), **kwargs)

        with open(os.path.join(out_path, "atts.json"), "w") as fileObj:
            json.dump(out_atts_json, fileObj, indent=4)
=======
        for i, (data_df, valid_df) in enumerate(zip(data, valid)):
            header = False
            mode = "a"
            out_atts_json = {}
            if i == 0:
                mode = "w"
                cols = [x for x in data_df]
                if isinstance(cols[0], tuple):
                    header = [":".join(x) for x in cols]
                    out_atts_json = {
                        ":".join(x): out_atts.get(x) for x in out_atts.keys()
                    }
                else:
                    header = cols
                    out_atts_json = out_atts
            kwargs = {
                "header": header,
                "mode": mode,
                "encoding": "utf-8",
                "index": True,
                "index_label": "index",
                "escapechar": "\0",
            }
            data_df.to_csv(os.path.join(out_path, "data.csv"), **kwargs)
            valid_df.to_csv(os.path.join(out_path, "mask.csv"), **kwargs)

            with open(os.path.join(out_path, "atts.json"), "w") as fileObj:
                json.dump(out_atts_json, fileObj, indent=4)
>>>>>>> be1ea99b
<|MERGE_RESOLUTION|>--- conflicted
+++ resolved
@@ -509,82 +509,10 @@
         else:
             raise ValueError("open_with has to be one of ['pandas', 'netcdf']")
 
-<<<<<<< HEAD
-        df, self.missings = self._read_sections(
+        df, self.missing_values = self._read_sections(
             TextParser, order, valid, open_with=open_with
         )
         return df, df.isna()
-=======
-        if isinstance(TextParser, pd.DataFrame) or isinstance(TextParser, xr.Dataset):
-            df, self.missing_values = self._read_sections(
-                TextParser, order, valid, open_with=open_with
-            )
-            return df, df.isna()
-        else:
-            data_buffer = StringIO()
-            missings_buffer = StringIO()
-            isna_buffer = StringIO()
-            for i, df_ in enumerate(TextParser):
-                df, missing_values = self._read_sections(
-                    df_, order, valid, open_with=open_with
-                )
-                df_isna = df.isna()
-                missing_values.to_csv(
-                    missings_buffer,
-                    header=False,
-                    mode="a",
-                    encoding="utf-8",
-                    index=False,
-                )
-                df_isna.to_csv(
-                    isna_buffer,
-                    header=False,
-                    mode="a",
-                    index=False,
-                    quoting=csv.QUOTE_NONE,
-                    sep=properties.internal_delimiter,
-                    quotechar="\0",
-                    escapechar="\0",
-                )
-                df.to_csv(
-                    data_buffer,
-                    header=False,
-                    mode="a",
-                    encoding="utf-8",
-                    index=False,
-                    quoting=csv.QUOTE_NONE,
-                    sep=properties.internal_delimiter,
-                    quotechar="\0",
-                    escapechar="\0",
-                )
-            missings_buffer.seek(0)
-            self.missing_values = pd.read_csv(
-                missings_buffer,
-                names=missing_values.columns,
-                chunksize=None,
-            )
-            data_buffer.seek(0)
-            data = pd.read_csv(
-                data_buffer,
-                names=df.columns,
-                chunksize=self.chunksize,
-                dtype=object,
-                parse_dates=self.parse_dates,
-                delimiter=properties.internal_delimiter,
-                quotechar="\0",
-                escapechar="\0",
-            )
-            isna_buffer.seek(0)
-            isna = pd.read_csv(
-                isna_buffer,
-                names=df.columns,
-                chunksize=self.chunksize,
-                delimiter=properties.internal_delimiter,
-                quotechar="\0",
-                escapechar="\0",
-            )
-            return data, isna
->>>>>>> be1ea99b
 
     def _convert_and_decode_df(
         self,
@@ -637,7 +565,7 @@
         data_df = self.data.copy()
         valid_df = self.mask.copy()
         logging.info(f"WRITING DATA TO FILES IN: {out_path}")
-<<<<<<< HEAD
+
         cols = [x for x in data_df]
         if isinstance(cols[0], tuple):
             header = [":".join(x) for x in cols]
@@ -658,34 +586,4 @@
         valid_df.to_csv(os.path.join(out_path, "mask.csv"), **kwargs)
 
         with open(os.path.join(out_path, "atts.json"), "w") as fileObj:
-            json.dump(out_atts_json, fileObj, indent=4)
-=======
-        for i, (data_df, valid_df) in enumerate(zip(data, valid)):
-            header = False
-            mode = "a"
-            out_atts_json = {}
-            if i == 0:
-                mode = "w"
-                cols = [x for x in data_df]
-                if isinstance(cols[0], tuple):
-                    header = [":".join(x) for x in cols]
-                    out_atts_json = {
-                        ":".join(x): out_atts.get(x) for x in out_atts.keys()
-                    }
-                else:
-                    header = cols
-                    out_atts_json = out_atts
-            kwargs = {
-                "header": header,
-                "mode": mode,
-                "encoding": "utf-8",
-                "index": True,
-                "index_label": "index",
-                "escapechar": "\0",
-            }
-            data_df.to_csv(os.path.join(out_path, "data.csv"), **kwargs)
-            valid_df.to_csv(os.path.join(out_path, "mask.csv"), **kwargs)
-
-            with open(os.path.join(out_path, "atts.json"), "w") as fileObj:
-                json.dump(out_atts_json, fileObj, indent=4)
->>>>>>> be1ea99b
+            json.dump(out_atts_json, fileObj, indent=4)