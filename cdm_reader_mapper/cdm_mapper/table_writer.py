"""
Write Common Data Model (CDM) mapping tables.

Created on Thu Apr 11 13:45:38 2019

Exports tables written in the C3S Climate Data Store Common Data Model (CDM) format to ascii files,
The tables format is contained in a python dictionary, stored as an attribute in a pandas.DataFrame
(or pd.io.parsers.TextFileReader).

This module uses a set of printer functions to "print" element values to a
string object before exporting them to a final ascii file.

Each of the CDM table element's has a data type (pseudo-sql as defined in the CDM documentation) which defines
which printer function needs to be used.

Numeric data types are printed with an specific number of decimal places, defined in the data element attributes. This
can vary according to each CDM, element, imodel and mapping .json file. If this is not defined in the input attributes
of the imodel, the number of decimal places used comes from a default tool defined in properties.py

@author: iregon
"""

from __future__ import annotations

import pandas as pd

from cdm_reader_mapper.common import logging_hdlr

from ._utilities import (
    adjust_filename,
    dict_to_tuple_list,
    get_cdm_subset,
    get_filename,
)
from .tables.tables import get_cdm_atts


def table_to_ascii(
    data,
    delimiter="|",
    col_subset=None,
    filename=None,
):
    """
    Export a cdm table to an ascii file.

    Exports tables written in the C3S Climate Data Store Common Data Model (CDM) format to ascii files.
    The tables format is contained in a python dictionary, stored as an attribute in a ``pandas.DataFrame``
    (or ``pd.io.parsers.TextFileReader``).

    Parameters
    ----------
    data: pandas.DataFrame
        pandas.Dataframe to export
    delimiter: str
        Character or regex pattern to treat as the delimiter while reading with pandas.read_csv.
        Default: '|'
    filename: str
        Name of the output file name(s).
    """
    data = data.dropna(how="all")

    header = True
    wmode = "w"
    data.to_csv(
        filename,
        index=False,
        sep=delimiter,
        header=header,
        mode=wmode,
    )


def write_tables(
    cdm_tables,
    out_dir=".",
    prefix=None,
    suffix=None,
    extension="psv",
    filename=None,
    cdm_subset=None,
    col_subset=None,
    delimiter="|",
):
    """Write pandas.DataFrame to CDM-table file on file system.

    Parameters
    ----------
    cdm_tables: pandas.DataFrame
        pandas.DataFrame to export.
    out_dir: str
        Path to the output directory.
        Default: current directory
    prefix: str, optional
        Prefix of file name structure: ``<prefix>-<table>-*<suffix>.<extension>``.
    suffix: str, optional
        Suffix of file name structure: ``<prefix>-<table>-*<suffix>.<extension>``.
    extension: str
        Extension of file name structure: ``<prefix>-<table>-*<suffix>.<extension>``.
        Default: psv
    filename: str or dict, optional
        Name of the output file name(s).
        List one filename for each table name in ``cdm_table`` ({<table>:<filename>}).
        Default: Automatically create file name from table name, ``prefix`` and ``suffix``.
    cdm_subset: str or list, optional
        Specifies a subset of tables or a single table.

        - For multiple subsets of tables:
          This function returns a pandas.DataFrame that is multi-index at
          the columns, with (table-name, field) as column names. Tables are merged via the report_id field.

        - For a single table:
          This function returns a pandas.DataFrame with a simple indexing for the columns.
    col_subset: str, list or dict, optional
        Specify the section or sections of the file to read.

        - For multiple sections of the tables:
          e.g ``col_subset = {table0:[columns0],...tableN:[columnsN]}``

        - For a single section:
          e.g. ``list type object col_subset = [columns]``
          This variable assumes that the column names are all conform to the cdm field names.
    delimiter: str
        Character or regex pattern to treat as the delimiter while reading with pandas.read_csv.
        Default: '|'

    Note
    ----
    Use this function after reading CDM tables.
    """
    logger = logging_hdlr.init_logger(__name__, level="INFO")

    cdm_subset = get_cdm_subset(cdm_subset)

<<<<<<< HEAD
    if isinstance(cdm_table, pd.DataFrame):
        if table_name:
            cdm_table = {table_name: {"data": cdm_table[table_name]}}
        else:
            data = cdm_table.copy()
            cdm_table = {}
            for table in cdm_subset:
                if table in data.columns:
                    cdm_table[table] = {"data": data[table]}
=======
    if col_subset:
        if isinstance(col_subset, dict):
            col_subset = dict_to_tuple_list(col_subset)
        cdm_tables = cdm_tables[col_subset]
>>>>>>> 2ae6b488

    if cdm_tables.empty:
        logger.warning("All CDM tables are empty")
        return

    if isinstance(filename, str):
        filename = {table_name: filename for table_name in cdm_subset}
    elif filename is None:
        filename = {}

    for table in cdm_subset:
        if table not in cdm_tables:
            cdm_atts = get_cdm_atts(table)
            cdm_table = pd.DataFrame(columns=cdm_atts.keys())
        else:
            cdm_table = cdm_tables[table]

        filename_ = filename.get(table)
        if not filename_:
            filename_ = get_filename(
                [prefix, table, suffix], path=out_dir, extension=extension
            )
        filename_ = adjust_filename(filename_, table=table, extension=extension)
        logger.info(f"Writing table {table}: {filename_}")
        table_to_ascii(
            cdm_table,
            delimiter=delimiter,
            filename=filename_,
        )<|MERGE_RESOLUTION|>--- conflicted
+++ resolved
@@ -132,22 +132,10 @@
 
     cdm_subset = get_cdm_subset(cdm_subset)
 
-<<<<<<< HEAD
-    if isinstance(cdm_table, pd.DataFrame):
-        if table_name:
-            cdm_table = {table_name: {"data": cdm_table[table_name]}}
-        else:
-            data = cdm_table.copy()
-            cdm_table = {}
-            for table in cdm_subset:
-                if table in data.columns:
-                    cdm_table[table] = {"data": data[table]}
-=======
     if col_subset:
         if isinstance(col_subset, dict):
             col_subset = dict_to_tuple_list(col_subset)
         cdm_tables = cdm_tables[col_subset]
->>>>>>> 2ae6b488
 
     if cdm_tables.empty:
         logger.warning("All CDM tables are empty")
