--- conflicted
+++ resolved
@@ -179,34 +179,9 @@
     output_exp = read_tables(
         expected_data["cdm_table"], suffix=f"{imodel}*", cdm_subset=cdm_subset
     )
-
-<<<<<<< HEAD
+    
+    output = output.cdm
+    output_ = output_.cdm
     output, output_exp = remove_datetime_columns(output.cdm, output_exp.cdm, col_subset)
     output_exp = drop_rows(output_exp, drops)
-    pd.testing.assert_frame_equal(output, output_exp)
-
-
-def _testing_writers(imodel):
-
-    exp = f"expected_{imodel}"
-    expected_data = getattr(result_data, exp)
-    output = read_tables(
-        expected_data["cdm_table"],
-        suffix=f"{imodel}*",
-    )
-
-    output.write_tables(suffix=f"{imodel}_all")
-    output_ = read_tables(".", suffix=f"{imodel}_all")
-    pd.testing.assert_frame_equal(output.cdm, output_.cdm)
-
-    for table in ["header", "observations-sst"]:
-        output.write_tables(suffix=f"{imodel}_{table}_all", table_name=table)
-        output_table = read_tables(".", suffix=f"{imodel}_{table}_all")
-        output_origi = output.cdm[table].dropna(how="all").reset_index(drop=True)
-        pd.testing.assert_frame_equal(output_origi, output_table.cdm[table])
-=======
-    output, output_ = remove_datetime_columns(output, output_, col_subset)
-
-    output_ = drop_rows(output_, drops)
-    pd.testing.assert_frame_equal(output, output_)
->>>>>>> 2ae6b488
+    pd.testing.assert_frame_equal(output, output_exp)