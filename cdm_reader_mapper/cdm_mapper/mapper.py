--- conflicted
+++ resolved
@@ -162,10 +162,8 @@
             notna_idx_idx = np.where(idata[elements].notna().all(axis=1))[0]
             logger.debug(f"\tnotna_idx_idx: {notna_idx_idx}")
             to_map = idata[elements].iloc[notna_idx_idx]
-<<<<<<< HEAD
-=======
             notna_idx = idata.index[notna_idx_idx]  # fix?
->>>>>>> 03d0d0fd
+
             if len(elements) == 1:
                 to_map = to_map.iloc[:, 0]
 
