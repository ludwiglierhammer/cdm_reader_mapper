--- conflicted
+++ resolved
@@ -4,12 +4,7 @@
 import pytest  # noqa
 
 from cdm_reader_mapper import read_mdf, test_data
-<<<<<<< HEAD
 from cdm_reader_mapper.common import replace_columns
-from cdm_reader_mapper.common.pandas_TextParser_hdlr import make_copy
-=======
-from cdm_reader_mapper.operations import replace
->>>>>>> 2f31be5d
 
 from ._results import cdm_header, correction_df
 
@@ -24,22 +19,12 @@
     return _read_data(**data_dict, imodel="icoads_r300_d721", **kwargs)
 
 
-<<<<<<< HEAD
-@pytest.mark.parametrize("TextParser", [True, False])
-def test_select_true(TextParser):
-    read_ = _get_data(TextParser, sections=["c99_data"])
+def test_select_true():
+    read_ = _get_data(sections=["c99_data"])
     result = read_.select_true(overwrite=False, out_rejected=True)
+    data = read_.data.copy()
     selected = result[0]
     deselected = result[1]
-    data = read_.data
-=======
-def test_select_true():
-    read_ = _get_data(sections=["c99_data"])
-    read_.select_true(overwrite=False, out_rejected=True)
-    data = read_.data.copy()
-    selected = read_.selected
-    deselected = read_.deselected
->>>>>>> 2f31be5d
 
     exp1 = data[:5].reset_index(drop=True)
     exp2 = data[5:].reset_index(drop=True)
@@ -47,26 +32,12 @@
     pd.testing.assert_frame_equal(exp2, deselected)
 
 
-<<<<<<< HEAD
-@pytest.mark.parametrize("TextParser", [False, True])
-def test_select_from_index(TextParser):
-    read_ = _get_data(TextParser)
+def test_select_from_index():
+    read_ = _get_data()
     result = read_.select_from_index([0, 2, 4], overwrite=False)
-    data = read_.data
+    data = read_.data.copy()
     selected = result[0]
 
-    if TextParser is True:
-        data = make_copy(data).read()
-        selected = make_copy(selected).read()
-
-=======
-def test_select_from_index():
-    read_ = _get_data()
-    read_.select_from_index([0, 2, 4], overwrite=False)
-    data = read_.data.copy()
-    result = read_.selected
-
->>>>>>> 2f31be5d
     idx = data.index.isin([0, 2, 4])
     exp = data[idx].reset_index(drop=True)
     pd.testing.assert_frame_equal(exp, selected)
@@ -75,19 +46,12 @@
 def test_select_from_list():
     read_ = _get_data()
     selection = {("c1", "B1"): [26, 41]}
-<<<<<<< HEAD
     result = read_.select_from_list(
         selection, overwrite=False, out_rejected=True, in_index=True
     )
+    data = read_.data.copy()
     selected = result[0]
     deselected = result[1]
-    data = read_.data
-=======
-    read_.select_from_list(selection, overwrite=False, out_rejected=True, in_index=True)
-    data = read_.data.copy()
-    selected = read_.selected
-    deselected = read_.deselected
->>>>>>> 2f31be5d
 
     idx1 = data.index.isin([1, 3])
     idx2 = data.index.isin([0, 2, 4])
