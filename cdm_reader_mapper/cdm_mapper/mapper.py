--- conflicted
+++ resolved
@@ -58,27 +58,13 @@
 
 
 def _decimal_places(
-<<<<<<< HEAD
-    atts,
-    decimal_places,
-    cdm_key,
-=======
     entry,
     decimal_places,
->>>>>>> 0a437e0d
     imodel_functions,
 ):
     if decimal_places is not None:
 
         if isinstance(decimal_places, int):
-<<<<<<< HEAD
-            atts[cdm_key].update({"decimal_places": decimal_places})
-        else:
-            atts[cdm_key].update(
-                {"decimal_places": getattr(imodel_functions, decimal_places)()}
-            )
-    return atts
-=======
             entry["decimal_places"] = decimal_places
         else:
             entry["decimal_places"] = getattr(imodel_functions, decimal_places)()
@@ -131,7 +117,6 @@
     if isinstance(default, list):
         return [default] * length
     return default
->>>>>>> 0a437e0d
 
 
 def _write_csv_files(
@@ -140,13 +125,8 @@
     logger,
     cols,
     imodel_functions,
-<<<<<<< HEAD
-    imodel_code_tables,
-    atts,
-=======
     codes_subset,
     cdm_tables,
->>>>>>> 0a437e0d
 ):
     table_df_i = pd.DataFrame(
         index=idata.index, columns=mapping.keys()
@@ -220,16 +200,9 @@
         if fill_value is not None:
             table_df_i[cdm_key] = table_df_i[cdm_key].fillna(value=fill_value)
 
-<<<<<<< HEAD
         atts = _decimal_places(
             atts,
             decimal_places,
-            cdm_key,
-=======
-        cdm_tables[table]["atts"][cdm_key] = _decimal_places(
-            cdm_tables[table]["atts"][cdm_key],
-            decimal_places,
->>>>>>> 0a437e0d
             imodel_functions,
         )
 
@@ -240,34 +213,6 @@
     return table_df_i, atts
 
 
-<<<<<<< HEAD
-def _map(imodel, data, cdm_subset=None, codes_subset=None, log_level="INFO"):
-    """
-    Map to the C3S Climate Data Store Common Data Model (CDM).
-
-    Maps a pandas DataFrame to the C3S Climate Data Store Common Data Model (CDM)
-    header and observational tables using mapping information from the input data model (imodel).
-
-    Parameters
-    ----------
-    imodel: a data model that can be
-            1. A generic mapping from a defined data model, like IMMA1's core and attachments
-               e.g. ``~/cdm-mapper/lib/mappings/icoads_r3000``
-            2. A specific mapping from generic data model to CDM, like map a SID-DCK from IMMA1's core and attachments
-               to CDM in a specific way. e.g. ``~/cdm-mapper/lib/mappings/icoads_r3000_d704``
-    data: input data to map
-        e.g. a pandas.Dataframe.
-    cdm_subset: subset of CDM model tables to map.
-        Defaults to the full set of CDM tables defined for the imodel. Type: list.
-    codes_subset: subset of code mapping tables to map.
-        Defaults to the full set of code mapping tables. defined for the imodel. Type: list.
-    log_level: level of logging information to save.
-        Defaults to ‘DEBUG’. Type: string.
-
-    Returns
-    -------
-    cdm_tables: a python dictionary with the ``cdm_table_name`` and ``cdm_table_object`` pairs.
-=======
 def _map(
     data_model,
     *sub_models,
@@ -278,7 +223,6 @@
 ):
     if not cdm_subset:
         cdm_subset = properties.cdm_tables
->>>>>>> 0a437e0d
 
     cdm_atts = get_cdm_atts(cdm_subset)
 
@@ -287,16 +231,10 @@
     imodel_functions = mapping_functions("_".join([data_model] + list(sub_models)))
 
     # Initialize dictionary to store temporal tables (buffer) and table attributes
-<<<<<<< HEAD
     cdm_tables = {k: {"atts": cdm_atts.get(k)} for k in imodel_maps.keys()}
     # Create pandas data types for buffer reading from CDM table definition pseudo-sql dtypes
     # Also keep track of datetime columns for reader to parse
-=======
-    cdm_tables = {
-        k: {"buffer": StringIO(), "atts": cdm_atts.get(k)} for k in imodel_maps.keys()
-    }
-
->>>>>>> 0a437e0d
+
     date_columns = {}
     for table, values in imodel_maps.items():
         date_columns[table] = [
@@ -314,31 +252,8 @@
                 logger,
                 cols,
                 imodel_functions,
-<<<<<<< HEAD
-                imodel_code_tables,
                 cdm_tables[table]["atts"],
             )
-
-=======
-                codes_subset,
-                cdm_tables,
-            )
-
-    for table in cdm_tables.keys():
-        # Convert dtime to object to be parsed by the reader
-        logger.debug(
-            f"\tParse datetime by reader; Table: {table}; Columns: {date_columns[table]}"
-        )
-        cdm_tables[table]["buffer"].seek(0)
-        cdm_tables[table]["data"] = pd.read_csv(
-            cdm_tables[table]["buffer"],
-            names=imodel_maps[table].keys(),
-            parse_dates=date_columns[table],
-        )
-        cdm_tables[table]["buffer"].close()
-        cdm_tables[table].pop("buffer")
-
->>>>>>> 0a437e0d
     return cdm_tables
 
 
@@ -352,13 +267,8 @@
     imodel: str
       A specific mapping from generic data model to CDM, like map a SID-DCK from IMMA1’s core and attachments to
       CDM in a specific way.
-<<<<<<< HEAD
       e.g. ``cdm/library/mappings/icoads_r3000_d704``
     data: pd.DataFrame
-=======
-      e.g. ``icoads_r3000_d704``
-    data: pd.DataFrame, pd.parser.TextFileReader or io.String
->>>>>>> 0a437e0d
       input data to map.
       Type: string.
     cdm_subset: list, optional
