--- conflicted
+++ resolved
@@ -30,11 +30,8 @@
 from __future__ import annotations
 
 import json
-<<<<<<< HEAD
-import os
-=======
+
 from io import StringIO
->>>>>>> eb3433a7
 
 from cdm_reader_mapper.common import logging_hdlr
 from cdm_reader_mapper.common.getting_files import get_files
