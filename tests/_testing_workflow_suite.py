from __future__ import annotations

import os

import pandas as pd

from cdm_reader_mapper import read_mdf, read_tables
<<<<<<< HEAD
=======
from cdm_reader_mapper.mdf_reader.read import read_data
>>>>>>> f236ca99

from ._results import result_data
from ._utilities import (
    drop_rows,
    get_col_subset,
    read_validation,
    remove_datetime_columns,
)


def _testing_suite(
    source=None,
    imodel=None,
    cdm_subset=None,
    codes_subset=None,
    mapping=True,
    drops=None,
    **kwargs,
):
    exp = f"expected_{imodel}"

    db_mdf = read_mdf(
        source=source,
        imodel=imodel,
        **kwargs,
    )

    db_mdf.correct_datetime()
    db_mdf.correct_pt()

    val_dt = db_mdf.validate_datetime()

    val_id = db_mdf.validate_id()

    db_mdf.write_data(suffix=imodel)

    db_res = read_data(
        f"data-{imodel}.csv", mask=f"mask-{imodel}.csv", info=f"info-{imodel}.json"
    )
    data_res = db_res.data.copy()
    mask_res = db_res.mask.copy()

    expected_data = getattr(result_data, exp)
    result_data_file = expected_data["data"]
    if not os.path.isfile(result_data_file):
        return

    db_exp = read_data(
        result_data_file,
        mask=expected_data["mask"],
        info=expected_data["info"],
        col_subset=data_res.columns,
    )
    data_exp = db_exp.data.copy()
    mask_exp = db_exp.mask.copy()

    data_exp = drop_rows(data_exp, drops)
    mask_exp = drop_rows(mask_exp, drops)

<<<<<<< HEAD
    data = read_.data.copy()
    mask = read_.mask.copy()

    pd.testing.assert_frame_equal(data, data_exp)
    pd.testing.assert_frame_equal(mask, mask_exp, check_dtype=False)

    if len(read_) == 0:
=======
    if data_res.empty and data_exp.empty:
>>>>>>> f236ca99
        return

    pd.testing.assert_frame_equal(data_res, data_exp)
    pd.testing.assert_frame_equal(mask_res, mask_exp, check_dtype=False)

    if val_dt is not None:
        val_dt_ = read_validation(
            expected_data["vadt"],
            name=None,
        )
        val_dt_ = drop_rows(val_dt_, drops)
        pd.testing.assert_series_equal(val_dt, val_dt_, check_dtype=False)

    if val_id is not None:
        val_id_ = read_validation(
            expected_data["vaid"],
            name=val_id.name,
        )
        val_id_ = drop_rows(val_id_, drops)
        pd.testing.assert_series_equal(val_id, val_id_, check_dtype=False)

    if mapping is False:
        return

    db_mdf.map_model(
        cdm_subset=cdm_subset,
        codes_subset=codes_subset,
        log_level="DEBUG",
    )

    col_subset = get_col_subset(db_mdf.tables, codes_subset)

    db_mdf.write_tables(suffix=imodel)
    output = read_tables(".", suffix=imodel, cdm_subset=cdm_subset)

    output_exp = read_tables(
        expected_data["cdm_table"], suffix=f"{imodel}*", cdm_subset=cdm_subset
    )

    output = output.tables
    output_exp = output_exp.tables
    output, output_exp = remove_datetime_columns(output, output_exp, col_subset)
    output_exp = drop_rows(output_exp, drops)
    pd.testing.assert_frame_equal(output, output_exp)<|MERGE_RESOLUTION|>--- conflicted
+++ resolved
@@ -5,10 +5,7 @@
 import pandas as pd
 
 from cdm_reader_mapper import read_mdf, read_tables
-<<<<<<< HEAD
-=======
 from cdm_reader_mapper.mdf_reader.read import read_data
->>>>>>> f236ca99
 
 from ._results import result_data
 from ._utilities import (
@@ -68,17 +65,7 @@
     data_exp = drop_rows(data_exp, drops)
     mask_exp = drop_rows(mask_exp, drops)
 
-<<<<<<< HEAD
-    data = read_.data.copy()
-    mask = read_.mask.copy()
-
-    pd.testing.assert_frame_equal(data, data_exp)
-    pd.testing.assert_frame_equal(mask, mask_exp, check_dtype=False)
-
-    if len(read_) == 0:
-=======
     if data_res.empty and data_exp.empty:
->>>>>>> f236ca99
         return
 
     pd.testing.assert_frame_equal(data_res, data_exp)
