--- conflicted
+++ resolved
@@ -93,7 +93,6 @@
         """Length of :py:attr:`data`."""
         return get_length(self.data)
 
-<<<<<<< HEAD
     # def __getattr__(self, name):
     #    def method(data="data", overwrite=True, *args, **kwargs):
     #        print(name, data, overwrite, args, kwargs)
@@ -146,11 +145,10 @@
             setattr(self, "_data", _data)
             return self
         return _data
-=======
+     
     def __print__(self):
         """Print :py:attr:`data`."""
         print(self.data)
->>>>>>> 93b275dc
 
     def __getitem__(self, item):
         """Make class subscriptable."""
@@ -247,13 +245,8 @@
             setattr(self, f"_{name}", data)
         return self
 
-<<<<<<< HEAD
     def stack_v(self, other, datasets=["data", "mask", "tables"], **kwargs):
         """Stack multiple :py:class:`~DataBundle`'s vertically.
-=======
-    def stack_v(self, other, datasets=["data", "mask"], **kwargs):
-        """Stack multiple :py:class:`cdm_reader_mapper.DataBundle`'s vertically.
->>>>>>> 93b275dc
 
         Parameters
         ----------
@@ -293,13 +286,8 @@
             setattr(self, data, self_data.reset_index(drop=True))
         return self
 
-<<<<<<< HEAD
     def stack_h(self, other, datasets=["data", "mask", "tables"], **kwargs):
         """Stack multiple :py:class:`~DataBundle`'s horizontally.
-=======
-    def stack_h(self, other, datasets=["data", "mask"], **kwargs):
-        """Stack multiple :py:class:`cdm_reader_mapper.DataBundle`'s horizontally.
->>>>>>> 93b275dc
 
         Parameters
         ----------
@@ -647,15 +635,8 @@
             return self
         return _tables
 
-<<<<<<< HEAD
-        Note
-        ----
-        Before writing CDM tables on disk, they have to be provided in :py:class:`~DataBundle`,
-        e.g. with :py:func:`DataBundle.map_model`.
-=======
     def write(self, **kwargs):
         """Write :py:attr:`data` on disk.
->>>>>>> 93b275dc
 
         Examples
         --------
@@ -690,10 +671,6 @@
 
         Note
         ----
-<<<<<<< HEAD
-        Before processing the duplicate check, CDM tables have to be provided in :py:class:`~DataBundle`,
-        e.g. with :py:func:`DataBundle.map_model`.
-=======
         Following columns have to be provided:
 
           * ``longitude``
@@ -702,7 +679,6 @@
           * ``report_timestamp``
           * ``station_course``
           * ``station_speed``
->>>>>>> 93b275dc
 
         Examples
         --------
@@ -805,11 +781,7 @@
         Parameters
         ----------
         overwrite: bool
-<<<<<<< HEAD
-            If ``True`` overwrite :py:attr:`tables` in :py:class:`~DataBundle`
-=======
             If ``True`` overwrite :py:attr:`data` in :py:class:`cdm_reader_mapper.DataBundle`
->>>>>>> 93b275dc
             else return DataFrame containing non-duplicate rows.
             Default: False
 
