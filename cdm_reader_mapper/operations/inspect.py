"""
Common Data Model (CDM) pandas inspection operators.

Created on Wed Jul  3 09:48:18 2019

@author: iregon
"""

from __future__ import annotations

import numpy as np


def count_by_cat_i(series):
    """Count unique values."""
    counts = series.value_counts(dropna=False)
    counts.index.fillna(str(np.nan))
    return counts.to_dict()


def get_length(data):
<<<<<<< HEAD
    """Get length of pandas object."""
    return len(data)
=======
    """Get length of pandas object.

    Parameters
    ----------
    data: pandas.DataFrame, pd.io.parsers.TextFileReader
        Input dataset

    Returns
    -------
    int
        Total row count
    """
    if not isinstance(data, pd.io.parsers.TextFileReader):
        return len(data)
    else:
        return pandas_TextParser_hdlr.get_length(data)
>>>>>>> f486a126


def count_by_cat(data, columns=None):
    """Count unique values.

    Parameters
    ----------
    data: pandas.DataFrame, pd.io.parsers.TextFileReader
        Input dataset.
    col: str, list or tuple
        Name of the data column to be selected.

    Returns
    -------
    dict
        Dictionary containing number of unique values.
    """
    if columns is None:
        columns = data.columns
    if not isinstance(columns, list):
        columns = [columns]
    counts = {}
    for column in columns:
        counts[column] = count_by_cat_i(data[column])
    return counts<|MERGE_RESOLUTION|>--- conflicted
+++ resolved
@@ -19,10 +19,6 @@
 
 
 def get_length(data):
-<<<<<<< HEAD
-    """Get length of pandas object."""
-    return len(data)
-=======
     """Get length of pandas object.
 
     Parameters
@@ -35,11 +31,7 @@
     int
         Total row count
     """
-    if not isinstance(data, pd.io.parsers.TextFileReader):
-        return len(data)
-    else:
-        return pandas_TextParser_hdlr.get_length(data)
->>>>>>> f486a126
+    return len(data)
 
 
 def count_by_cat(data, columns=None):
