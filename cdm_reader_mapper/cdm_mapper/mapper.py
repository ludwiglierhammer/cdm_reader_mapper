"""
Map Common Data Model (CDM).

Created on Thu Apr 11 13:45:38 2019

Maps data contained in a pandas DataFrame (or pd.io.parsers.TextFileReader) to
the C3S Climate Data Store Common Data Model (CDM) header and observational
tables using the mapping information available in the tool's mapping library
for the input data model.

@author: iregon
"""

from __future__ import annotations

from io import StringIO

import numpy as np
import pandas as pd

from cdm_reader_mapper.common import logging_hdlr, pandas_TextParser_hdlr

from . import properties
from .codes.codes_hdlr import codes_hdlr
from .mappings import mapping_functions
from .tables.tables_hdlr import tables_hdlr


def drop_duplicates(df):
    """Drop duplicates from list."""

    def list_to_tuple(v):
        if isinstance(v, list):
            v = tuple(v)
        return v

    def tuple_to_list(v):
        if isinstance(v, tuple):
            v = list(v)
        return v

    dtypes = df.dtypes
    df = df.map(list_to_tuple)
    df = df.drop_duplicates(ignore_index=True)
    df = df.map(tuple_to_list)
    return df.astype(dtypes)


def _map_to_df(m, x):
    if not isinstance(m, dict):
        return
    for x_ in x:
        if x_ in m.keys():
            v = m[x_]
            if isinstance(v, dict):
                m = v
                continue
            else:
                return v
        return


<<<<<<< HEAD
def _mapping_type(elements, data_atts):
    m_type = {}
    for element in elements:
        from_atts = properties.pandas_dtypes["from_atts"]
        d_type = data_atts.get(element)
        column_type = d_type.get("column_type")
        m_type[element] = from_atts[column_type]
    return m_type


def _decimal_places(cdm_tables, decimal_places, cdm_key, table, imodel_functions):
=======
def _decimal_places(
    cdm_tables, decimal_places, cdm_key, table, imodel_functions, elements
):
>>>>>>> 3111f4c7
    if decimal_places is not None:
        if isinstance(decimal_places, int):
            cdm_tables[table]["atts"][cdm_key].update(
                {"decimal_places": decimal_places}
            )
        else:
            cdm_tables[table]["atts"][cdm_key].update(
                {"decimal_places": getattr(imodel_functions, decimal_places)()}
            )
    return cdm_tables


def _write_csv_files(
    idata,
    mapping,
    logger,
    table,
    cols,
    data_atts,
    imodel_functions,
    imodel_code_tables,
    cdm_tables,
):
    table_df_i = pd.DataFrame(
        index=idata.index, columns=mapping.keys()
    )  # We cannot predifine column based dtypes here!
    logger.debug(f"Table: {table}")
    for cdm_key, imapping in mapping.items():
        logger.debug(f"\tElement: {cdm_key}")
        isEmpty = False
        elements = imapping.get("elements")
        transform = imapping.get("transform")
        kwargs = imapping.get("kwargs", {})
        code_table = imapping.get("code_table")
        default = imapping.get("default")
        fill_value = imapping.get("fill_value")
        decimal_places = imapping.get("decimal_places")
        if elements:
            # make sure they are clean and conform to their atts (tie dtypes)
            # we'll only let map if row complete so mapping functions do not need to worry about handling NA
            logger.debug("\telements: {}".format(" ".join([str(x) for x in elements])))
            missing_els = [x for x in elements if x not in cols]
            if len(missing_els) > 0:
                logger.warning(
                    "Following elements from data model missing from input data: {} to map {} ".format(
                        ",".join([str(x) for x in missing_els]), cdm_key
                    )
                )
                continue
            notna_idx_idx = np.where(idata[elements].notna().all(axis=1))[0]
            logger.debug(f"\tnotna_idx_idx: {notna_idx_idx}")
            to_map = idata[elements].iloc[notna_idx_idx]
            # notna_idx = notna_idx_idx + idata.index[0]  # to account for parsers #original
            notna_idx = idata.index[notna_idx_idx]  # fix?
            if len(elements) == 1:
                to_map = to_map.iloc[:, 0]

            if len(to_map) == 0:
                isEmpty = True

        if transform and not isEmpty:
            logger.debug(f"\ttransform: {transform}")
            logger.debug("\tkwargs: {}".format(",".join(list(kwargs.keys()))))

            trans = getattr(imodel_functions, transform)
            logger.debug(f"\ttable_df_i Index: {table_df_i.index}")
            logger.debug(f"\tidata_i Index: {idata.index}")
            if elements:
                logger.debug(f"\tnotna_idx: {notna_idx}")
                table_df_i.loc[notna_idx, cdm_key] = trans(to_map, **kwargs)
            else:
                table_df_i[cdm_key] = trans(**kwargs)
        elif code_table and not isEmpty:
            # https://stackoverflow.com/questions/45161220/how-to-map-a-pandas-dataframe-column-to-a-nested-dictionary?rq=1
            # Approach that does not work when it is not nested...so just try and assume not nested if fails
            # Prepare code_table
            table_map = imodel_code_tables.get(code_table)
            try:
                to_map = to_map.to_frame()
            except Exception:
                logger.warning(f"Could not convert {to_map} to frame.")

            to_map_str = to_map.astype(str)

            to_map_str.columns = ["_".join(col) for col in to_map_str.columns.values]
            table_df_i[cdm_key] = to_map_str.apply(
                lambda x: _map_to_df(table_map, x), axis=1
            )
        elif elements and not isEmpty:
            table_df_i[cdm_key] = to_map
        elif default is not None:  # (value = 0 evals to False!!)
            if isinstance(default, list):
                table_df_i[cdm_key] = [default] * len(table_df_i.index)
            else:
                table_df_i[cdm_key] = default

        if fill_value is not None:
            table_df_i[cdm_key] = table_df_i[cdm_key].fillna(value=fill_value)

        cdm_tables = _decimal_places(
            cdm_tables,
            decimal_places,
            cdm_key,
            table,
            imodel_functions,
        )

    if "observation_value" in table_df_i:
        table_df_i = table_df_i.dropna(subset=["observation_value"])

    table_df_i = drop_duplicates(table_df_i)
    table_df_i.to_csv(cdm_tables[table]["buffer"], header=False, index=False, mode="a")
    return cdm_tables


def _map(imodel, data, data_atts, cdm_subset=None, codes_subset=None, log_level="INFO"):
    """
    Map to the C3S Climate Data Store Common Data Model (CDM).

    Maps a pandas DataFrame (or pd.io.parsers.TextFileReader) to the C3S Climate Data Store Common Data Model (CDM)
    header and observational tables using mapping information from the input data model (imodel).

    Parameters
    ----------
    imodel: a data model that can be
            1. A generic mapping from a defined data model, like IMMA1's core and attachments
               e.g. ``~/cdm-mapper/lib/mappings/icoads_r3000``
            2. A specific mapping from generic data model to CDM, like map a SID-DCK from IMMA1's core and attachments
               to CDM in a specific way. e.g. ``~/cdm-mapper/lib/mappings/icoads_r3000_d704``
    data: input data to map
        e.g. a pandas.Dataframe or io.parsers.TextFileReader objects or in-memory text streams (io.StringIO object).
    data_atts:
        dictionary with the {element_name:element_attributes} of the data. Type: string.
    cdm_subset: subset of CDM model tables to map.
        Defaults to the full set of CDM tables defined for the imodel. Type: list.
    codes_subset: subset of code mapping tables to map.
        Defaults to the full set of code mapping tables. defined for the imodel. Type: list.
    log_level: level of logging information to save.
        Defaults to ‘DEBUG’. Type: string.

    Returns
    -------
    cdm_tables: a python dictionary with the ``cdm_table_name`` and ``cdm_table_object`` pairs.

    cdm_table_name: is the name of the CDM table i.e. ``header``, ``observations_at``, etc.
    cdm_table_object: is the python dictionary with the ``{data:cdm_table_object, atts:cdm_table_atts}`` pairs.

    1. cdm_table_object: is a python pandas DataFrame object with the CDM elements aligned in columns according
    to the order established by the imodel.

    2. cdm_table_atts: python dictionary with the CDM element attributes. These element attributes can be the
    elements encoding, decimal places or other characteristics specified in the imodel.
    """
    logger = logging_hdlr.init_logger(__name__, level=log_level)
    codes_imodel = codes_hdlr(imodel)
    tables_imodel = tables_hdlr()
    # Get imodel mapping pack
    # Read mappings to CDM from imodel
    # try:
    try:
        # Read mappings to CDM from imodel
        imodel_maps = tables_imodel.load_tables_maps(imodel, cdm_subset=cdm_subset)
        if len(imodel_maps) < 1:
            logger.error(f"No mapping codes found for model {imodel}")
            return
        imodel_functions = mapping_functions(imodel)
        imodel_code_tables = codes_imodel.load_code_tables_maps(
            codes_subset=codes_subset
        )
        if imodel_code_tables is None:
            logger.warning(f"No code table mappings found for model {imodel}")
        elif len(imodel_code_tables) < 1:
            logger.warning(
                f"No code table mappings found for model {imodel} (not NoneType)"
            )
    except Exception:
        logger.error(f"Error loading {imodel} cdm mappings", exc_info=True)
        return

    if not imodel_maps:
        logger.error(f"Error loading {imodel} cdm mappings")
        return
    # Read CDM table attributes
    cdm_atts = tables_imodel.load_tables()
    # Check that imodel cdm tables are consistent with CDM tables (at least in naming....)
    not_in_tool = [x for x in imodel_maps.keys() if x not in cdm_atts.keys()]
    if len(not_in_tool) > 0:
        if any(not_in_tool):
            logger.error(
                "One or more tables registered in the data model is not supported by the tool: {}".format(
                    ",".join(not_in_tool)
                )
            )
            logger.info(
                "CDM tables registered in the tool in properties.py are: {}".format(
                    ",".join(properties.cdm_tables)
                )
            )
            return
    # Initialize dictionary to store temporal tables (buffer) and table attributes
    cdm_tables = {
        k: {"buffer": StringIO(), "atts": cdm_atts.get(k)} for k in imodel_maps.keys()
    }
    date_columns = {}
    for table, values in imodel_maps.items():
        date_columns[table] = [
            i
            for i, x in enumerate(list(values))
            if "timestamp" in cdm_atts.get(table, {}).get(x, {}).get("data_type")
        ]

    # Now map per iterable item, per table
    for idata in data:
        cols = [x for x in idata]
        for table, mapping in imodel_maps.items():
            cdm_tables = _write_csv_files(
                idata,
                mapping,
                logger,
                table,
                cols,
                data_atts,
                imodel_functions,
                imodel_code_tables,
                cdm_tables,
            )

    for table in cdm_tables.keys():
        # Convert dtime to object to be parsed by the reader
        logger.debug(
            f"\tParse datetime by reader; Table: {table}; Columns: {date_columns[table]}"
        )
        cdm_tables[table]["buffer"].seek(0)
        cdm_tables[table]["data"] = pd.read_csv(
            cdm_tables[table]["buffer"],
            names=imodel_maps[table].keys(),
            parse_dates=date_columns[table],
        )
        cdm_tables[table]["buffer"].close()
        cdm_tables[table].pop("buffer")
    return cdm_tables


def map_model(
    imodel, data, data_atts, cdm_subset=None, codes_subset=None, log_level="INFO"
):
    """Map a pandas DataFrame to the CDM header and observational tables.

    Parameters
    ----------
    imodel: str
      a data model that can be of several types.
      1. A generic mapping from a defined data model, like IMMA1’s core and attachments.
      e.g. ``cdm/library/mappings/icoads_r3000``
      2. A specific mapping from generic data model to CDM, like map a SID-DCK from IMMA1’s core and attachments to
      CDM in a specific way.
      e.g. ``cdm/library/mappings/icoads_r3000_d704``
    data: pd.DataFrame, pd.parser.TextFileReader or io.String
      input data to map.
    data_atts: dict
      dictionary with the {element_name:element_attributes} of the data.
      Type: string.
    cdm_subset: list, optional
      subset of CDM model tables to map.
      Defaults to the full set of CDM tables defined for the imodel.
    codes_subset: list, optional
      subset of code mapping tables to map.
      Default to the full set of code mapping tables defined for the imodel.
    log_level: str
      level of logging information to save.
      Defaults to ‘DEBUG’.

    Returns
    -------
    cdm_tables: dict
      a python dictionary with the ``{cdm_table_name: cdm_table_object}`` pairs.
    """
    logger = logging_hdlr.init_logger(__name__, level=log_level)
    # Check we have imodel registered, leave otherwise
    if imodel not in properties.supported_models:
        logger.error("Input data model " f"{imodel}" " not supported")
        return

    # Check input data type and content (empty?)
    # Make sure data is an iterable: this is to homogenize how we handle
    # dataframes and textreaders
    if isinstance(data, pd.DataFrame):
        logger.debug("Input data is a pd.DataFrame")
        if len(data) == 0:
            logger.error("Input data is empty")
            return
        else:
            data = [data]
    elif isinstance(data, pd.io.parsers.TextFileReader):
        logger.debug("Input is a pd.TextFileReader")
        not_empty = pandas_TextParser_hdlr.is_not_empty(data)
        if not not_empty:
            logger.error("Input data is empty")
            return

    else:
        logger.error("Input data type " f"{type(data)}" " not supported")
        return

    # Map thing:
    return _map(
        imodel,
        data,
        data_atts,
        cdm_subset=cdm_subset,
        codes_subset=codes_subset,
        log_level=log_level,
    )<|MERGE_RESOLUTION|>--- conflicted
+++ resolved
@@ -59,24 +59,9 @@
                 return v
         return
 
-
-<<<<<<< HEAD
-def _mapping_type(elements, data_atts):
-    m_type = {}
-    for element in elements:
-        from_atts = properties.pandas_dtypes["from_atts"]
-        d_type = data_atts.get(element)
-        column_type = d_type.get("column_type")
-        m_type[element] = from_atts[column_type]
-    return m_type
-
-
-def _decimal_places(cdm_tables, decimal_places, cdm_key, table, imodel_functions):
-=======
 def _decimal_places(
     cdm_tables, decimal_places, cdm_key, table, imodel_functions, elements
 ):
->>>>>>> 3111f4c7
     if decimal_places is not None:
         if isinstance(decimal_places, int):
             cdm_tables[table]["atts"][cdm_key].update(
