--- conflicted
+++ resolved
@@ -117,21 +117,18 @@
     filename_info = get_filename(
         [prefix, "info", suffix], path=out_dir, extension="json"
     )
-<<<<<<< HEAD
 
     if col_subset is not None:
         data = data[col_subset]
         mask = mask[col_subset]
 
     header = []
-    info["dtypes"] = {k: v for k, v in info["dtypes"].items() if k in data.columns}
+    info["dtypes"] = _update_dtypes(info["dtypes"], data_df.columns)
     for col in data.columns:
         col_ = _join(col)
         header.append(col_)
-
-        if col in info["dtypes"]:
-            info["dtypes"][col_] = info["dtypes"][col]
-            del info["dtypes"][col]
+        info["dtypes"] = _update_col_names(info["dtypes"], col, col_)
+   
     info["parse_dates"] = [
         parse_date for parse_date in info["parse_dates"] if parse_date in header
     ]
@@ -144,38 +141,9 @@
         "sep": delimiter,
     }
     data.to_csv(os.path.join(out_dir, filename_data), **kwargs)
-    mask.to_csv(os.path.join(out_dir, filename_mask), **kwargs)
-=======
-    for i, (data_df, mask_df) in enumerate(zip(data, mask)):
-        if col_subset is not None:
-            data_df = data_df[col_subset]
-            mask_df = mask_df[col_subset]
-        header = False
-        mode = "a"
-        if i == 0:
-            mode = "w"
-            header = []
-            info["dtypes"] = _update_dtypes(info["dtypes"], data_df.columns)
-            for col in data_df.columns:
-                col_ = _join(col)
-                header.append(col_)
-                info["dtypes"] = _update_col_names(info["dtypes"], col, col_)
+    if not mask.empty:
+        mask.to_csv(os.path.join(out_dir, filename_mask), **kwargs)
 
-            info["parse_dates"] = [
-                parse_date for parse_date in info["parse_dates"] if parse_date in header
-            ]
-
-        kwargs = {
-            "header": header,
-            "mode": mode,
-            "encoding": "utf-8",
-            "index": False,
-            "sep": delimiter,
-        }
-        data_df.to_csv(os.path.join(out_dir, filename_data), **kwargs)
-        if not mask_df.empty:
-            mask_df.to_csv(os.path.join(out_dir, filename_mask), **kwargs)
->>>>>>> 2bb9ada3
 
     if info:
         with open(os.path.join(out_dir, filename_info), "w") as fileObj:
