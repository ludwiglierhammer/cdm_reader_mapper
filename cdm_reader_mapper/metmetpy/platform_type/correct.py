"""
metmetpy platfrom_type correction package.

Created on Tue Jun 25 09:00:19 2019

Corrects the platform type field of data from a given data model. To account
for dataframes stored in TextParsers and for eventual use of data columns other
than those to be fixed (depedencies) in this or other metmetpy modules,
the input and output are the full data set.

Correction to apply is data model and deck specific and is registered in
./lib/data_model.json: multiple decks in input data are not supported.

The ones in imma1 (only available so far) come from
Liz's construct_monthly_files.R. PT corrections are rather simple with no
dependencies other than dck and can be basically classified in:

    - for a set of decks, set missing PT to known type 5.
    - for a set of decks, set PT=4,5 to 99: state nan. This decks are mainly
        buoys, misc (rigs, etc...) Why?, is it just to filter out from the
        processing ship data from decks where you do not expect to have them? This
        does not apply here, it is not an error of the metadata per se, we will
        select PT on a deck specific basis, SO THIS IS OBVIOUSLY NOT APPLIED HERE
    - for a set of sid-dck (2), with ship data, numeric id thought to be buoy
        (moored-6 of drifting-7, ?): set to 6,7? which, not really important so far,
        we just want to make sure it is not flagged as a ship....


Reference names of different metadata fields used in the metmetpy modules
and its location column|(section,column) in a data model are
registered in ../properties.py in metadata_datamodels.

If the data model is not available in ./lib or in metadata_models, the module
will return with no output (will break full processing downstream of its
invocation) logging an error.

@author: iregon
"""
from __future__ import annotations

import json
<<<<<<< HEAD
import os
=======
from io import StringIO

import pandas as pd
>>>>>>> eb3433a7

from cdm_reader_mapper.common import logging_hdlr
from cdm_reader_mapper.common.getting_files import get_files

from .. import properties
from . import gdac_r0000, icoads_r3000, icoads_r3000_NRT
from .correction_functions import fill_value

_base = f"{properties._base}.platform_type"
_files = get_files(_base)

_fix_function = {
    "gdac_r0000": gdac_r0000,
    "icoads_r3000": icoads_r3000,
    "icoads_r3000_NRT": icoads_r3000_NRT,
}


def correct_it(data, dataset, data_model, deck, pt_col, fix_methods, log_level="INFO"):
    """DOCUMENTATION."""
    logger = logging_hdlr.init_logger(__name__, level=log_level)

    deck_fix = fix_methods.get(deck)
    if not deck_fix:
        logger.info(
            f"No platform type fixes to apply to deck {deck} \
                    data from dataset {dataset}"
        )
        return data
    elif not isinstance(pt_col, list):
        pt_col = [pt_col]

    pt_col = [col for col in pt_col if col in data.columns]
    if not pt_col:
        data_columns = list(data.columns)
        logger.info(f"No platform type found. Selected columns are {data_columns}")
        return data
    elif len(pt_col) == 1:
        pt_col = pt_col[0]

    #    Find fix method
    if deck_fix.get("method") == "fillna":
        fillvalue = deck_fix.get("fill_value")
        logger.info(f"Filling na values with {fillvalue}")
        data[pt_col] = fill_value(data[pt_col], fillvalue)
        return data
    elif deck_fix.get("method") == "function":
        transform = deck_fix.get("function")
        logger.info(f"Applying fix function {transform}")
        fix_function = _fix_function[dataset]
        trans = getattr(fix_function, transform)
        return trans(data)
    else:
        logger.error(
            'Platform type fix method "{}" not implemented'.format(
                deck_fix.get("method")
            )
        )
        return


def correct(data, dataset, data_model, deck, log_level="INFO"):
    """DOCUMENTATION."""
    logger = logging_hdlr.init_logger(__name__, level=log_level)

    fix_file = _files.glob(f"{dataset}.json")
    fix_file = [f for f in fix_file]
    if not fix_file:
        logger.warning(f"Dataset {dataset} not included in platform library")
        return data
    else:
        with open(fix_file[0]) as fileObj:
            fix_methods = json.load(fileObj)

    pt_col = properties.metadata_datamodels["platform"].get(data_model)

    if not pt_col:
        logger.error(
            f"Data model {data_model} platform column not defined in\
                     properties file"
        )
        return

    return correct_it(
        data, dataset, data_model, deck, pt_col, fix_methods, log_level="INFO"
    )<|MERGE_RESOLUTION|>--- conflicted
+++ resolved
@@ -39,13 +39,10 @@
 from __future__ import annotations
 
 import json
-<<<<<<< HEAD
-import os
-=======
+
 from io import StringIO
 
 import pandas as pd
->>>>>>> eb3433a7
 
 from cdm_reader_mapper.common import logging_hdlr
 from cdm_reader_mapper.common.getting_files import get_files
