# noqa: D100
"""
Common Data Model (CDM) pandas selection operators.

Created on Wed Jul  3 09:48:18 2019

@author: iregon
"""
from __future__ import annotations

from io import StringIO

import pandas as pd

from cdm_reader_mapper.common import pandas_TextParser_hdlr


def dataframe_apply_index(
    df,
    index_list,
    reset_index=False,
    inverse=False,
):
    """Apply index to pandas DataFrame."""
    index = df.index.isin(index_list)

    if inverse is True:
        in_df = df[~index]
    else:
        in_df = df[index]

    if reset_index is True:
        in_df = in_df.reset_index(drop=True)

    return in_df


def dataframe_selection(
    df,
    index,
    reset_index=False,
    inverse=False,
    return_rejected=False,
):
    """Common pandas DataFrame selection function."""
    out1 = dataframe_apply_index(
        df,
        index,
        reset_index=reset_index,
        inverse=inverse,
    )
    if return_rejected is True:
        index2 = [idx for idx in df.index if idx not in index]
        out2 = dataframe_apply_index(
            df,
            index2,
            reset_index=reset_index,
            inverse=inverse,
<<<<<<< HEAD
    )
    if return_rejected is True:
            index2 = [idx for idx in df.index if idx not in index]
            out2 = dataframe_apply_index(
                df,
                index2,
                reset_index=reset_index,
                inverse=inverse,
            )
            return out1, out2
    return out1, pd.DataFrame(columns=out1.columns)    
=======
        )
        return out1, out2
    return out1, pd.DataFrame(columns=out1.columns)


def parser_apply_index():
    """Apply index for pandas.TextFileReader."""
>>>>>>> 1db35a73

def dataframe_selection_bool(df, mask, boolean, **kwargs):
        """DOCUMENTATION."""
        # get the index values and pass to the general function
        # If a mask is empty, assume True (...)
        if boolean is True:
            global_mask = mask.all(axis=1)
        else:
            global_mask = ~(mask.any(axis=1))
        index = global_mask[global_mask.fillna(boolean)].index
        return dataframe_selection(
            df,
            index,
            **kwargs,
        )
      
def dataframe_selection_from_list(df, col, values, **kwargs):
        """DOCUMENTATION."""
        # get the index values and pass to the general function
        in_df = df.loc[df[col].isin(values)]
        index = list(in_df.index)
        return dataframe_selection(
            df,
            index,
            **kwargs,
        )


def dataframe_selection_from_index(df, index, **kwargs):    
        """DOCUMENTATION."""
        return dataframe_selection(
            df,
            index,
            **kwargs,
        )    
    
    
def parser_selection(data, *args, func=None, mask=None, reset_index=False, inverse=False, return_rejected=False):
    """Common pandas TextFileReader selection function."""
    read_params = [
            "chunksize",
            "names",
            "dtype",
            "parse_dates",
            "date_parser",
            "infer_datetime_format",
    ]
    write_dict = {"header": None, "mode": "a", "index": not reset_index}
    read_dict = {x: data.orig_options.get(x) for x in read_params}
    buffer1 = StringIO()
    buffer2 = StringIO()
    if mask is None:
        zipped = data
    else:
        mask_cp = pandas_TextParser_hdlr.make_copy(mask)
        zipped = zip(data, mask_cp)
        
    for zip_ in zipped:
            if not isinstance(zip_, tuple):
                zip_ = [zip_]
            out1, out2 = func(
                *zip_,
                *args,
                reset_index=reset_index,
                inverse=inverse,
                return_rejected=return_rejected,
            )
            out1.to_csv(buffer1, **write_dict)
            if return_rejected is True:
                out2.to_csv(buffer2, **write_dict)
    
    if mask is not None:
        mask_cp.close()
    buffer1.seek(0)
    buffer2.seek(0)
    return pd.read_csv(buffer1, **read_dict), pd.read_csv(buffer2, **read_dict)    
    
def select(data, func, *args, **kwargs):
    """DOCUMENTATION."""
    if isinstance(data, pd.io.parsers.TextFileReader):
        return parser_selection(
            data,
            *args,
            func=func,
            **kwargs,
        )
    return func(data, *args, **kwargs)    

def select_bool(
    data, mask, boolean, reset_index=False, inverse=False, return_rejected=False
):
    """DOCUMENTATION.""" 
    func = dataframe_selection_bool
    return select(
        data,
        func,
        boolean,
        mask=mask,
        reset_index=reset_index,
        inverse=inverse,
        return_rejected=return_rejected,        
    )

def select_true(data, mask, reset_index=False, inverse=False, return_rejected=False):
    """DOCUMENTATION."""
    return select_bool(
        data,
        mask,
        True,
        reset_index=reset_index,
        inverse=inverse,
        return_rejected=return_rejected,
    )


def select_false(data, mask, reset_index=False, inverse=False, return_rejected=False):
    """DOCUMENTATION."""
    return select_bool(
        data,
        mask,
        False,
        reset_index=reset_index,
        inverse=inverse,
        return_rejected=return_rejected,
    )

def select_from_list(
    data, selection, reset_index=False, inverse=False, return_rejected=False
):
    """DOCUMENTATION."""
    func = dataframe_selection_from_list
    col = list(selection.keys())[0]
    values = list(selection.values())[0]
    return select(
        data,
        func,
        col,
        values,
        reset_index=reset_index,
        inverse=inverse,
        return_rejected=return_rejected,        
    )


def select_from_index(
    data, index, reset_index=False, inverse=False, return_rejected=False
):
    """DOCUMENTATION."""
    func = dataframe_selection_from_index
    return select(
        data,
        func,
        index,
        reset_index=reset_index,
        inverse=inverse,
        return_rejected=return_rejected,        
    )<|MERGE_RESOLUTION|>--- conflicted
+++ resolved
@@ -56,27 +56,10 @@
             index2,
             reset_index=reset_index,
             inverse=inverse,
-<<<<<<< HEAD
-    )
-    if return_rejected is True:
-            index2 = [idx for idx in df.index if idx not in index]
-            out2 = dataframe_apply_index(
-                df,
-                index2,
-                reset_index=reset_index,
-                inverse=inverse,
-            )
-            return out1, out2
-    return out1, pd.DataFrame(columns=out1.columns)    
-=======
         )
         return out1, out2
     return out1, pd.DataFrame(columns=out1.columns)
 
-
-def parser_apply_index():
-    """Apply index for pandas.TextFileReader."""
->>>>>>> 1db35a73
 
 def dataframe_selection_bool(df, mask, boolean, **kwargs):
         """DOCUMENTATION."""
