"""
metmetpy platfrom_type correction package.

Created on Tue Jun 25 09:00:19 2019

Corrects the platform type field of data from a given data model. To account
for dataframes stored in TextParsers and for eventual use of data columns other
than those to be fixed (dependencies) in this or other metmetpy modules,
the input and output are the full data set.

Correction to apply is data model and deck specific and is registered in
./lib/data_model.json: multiple decks in input data are not supported.

The ones in imma1 (only available so far) come from
Liz's construct_monthly_files.R. PT corrections are rather simple with no
dependencies other than dck and can be basically classified in:

    - for a set of decks, set missing PT to known type 5.
    - for a set of decks, set PT=4,5 to 99: state nan. This decks are mainly
        buoys, misc (rigs, etc...) Why?, is it just to filter out from the
        processing ship data from decks where you do not expect to have them? This
        does not apply here, it is not an error of the metadata per se, we will
        select PT on a deck specific basis, SO THIS IS OBVIOUSLY NOT APPLIED HERE
    - for a set of sid-dck (2), with ship data, numeric id thought to be buoy
        (moored-6 of drifting-7, ?): set to 6,7? which, not really important so far,
        we just want to make sure it is not flagged as a ship....


Reference names of different metadata fields used in the metmetpy modules
and its location column|(section,column) in a data model are
registered in ../properties.py in metadata_datamodels.

If the data model is not available in ./lib or in metadata_models, the module
will return with no output (will break full processing downstream of its
invocation) logging an error.

@author: iregon
"""

from __future__ import annotations

from cdm_reader_mapper.common import logging_hdlr
from cdm_reader_mapper.common.json_dict import collect_json_files, combine_dicts

from .. import properties
from . import correction_functions

_base = f"{properties._base}.platform_type"


def correct_it(data, imodel, dck, pt_col, fix_methods, log_level="INFO"):
    """DOCUMENTATION."""
    logger = logging_hdlr.init_logger(__name__, level=log_level)

    deck_fix = fix_methods.get(dck)
    if not deck_fix:
        logger.info(
            f"No platform type fixes to apply to deck {dck} data from dataset {imodel}"
        )
        return data
    elif not isinstance(pt_col, list):
        pt_col = [pt_col]

    pt_col = [col for col in pt_col if col in data.columns]
    if not pt_col:
        data_columns = list(data.columns)
        logger.info(f"No platform type found. Selected columns are {data_columns}")
        return data
    elif len(pt_col) == 1:
        pt_col = pt_col[0]

    #    Find fix method
    if deck_fix.get("method") == "fillna":
        fillvalue = deck_fix.get("fill_value")
        logger.info(f"Filling na values with {fillvalue}")
        data[pt_col] = correction_functions.fill_value(data[pt_col], fillvalue)
        return data
    elif deck_fix.get("method") == "function":
        transform = deck_fix.get("function")
        logger.info(f"Applying fix function {transform}")
        trans = getattr(correction_functions.fix_function, transform)
        return trans(data)
    else:
        logger.error(
            'Platform type fix method "{}" not implemented'.format(
                deck_fix.get("method")
            )
        )
    return data


def correct(data, imodel, log_level="INFO"):
    """Apply ICOADS deck specific platform ID corrections.

    Parameters
    ----------
    data: pd.DataFrame or pd.io.parsers.TextFileReader
        Input dataset.
    imodel: str
        Name of internally available data model.
        e.g. icoads_d300_704
    log_level: str
      level of logging information to save.
      Default: INFO

    Returns
    -------
    pd.DataFrame or pd.io.parsers.TextFileReader
        a pandas.DataFrame or pandas.io.parsers.TextFileReader
        with the adjusted data
    """
    logger = logging_hdlr.init_logger(__name__, level=log_level)
    mrd = imodel.split("_")
    if len(mrd) < 3:
        logger.warning(f"Dataset {imodel} has to deck information.")
        return data
    dck = mrd[2]

    fix_files = collect_json_files(*mrd, base=_base)

    if len(fix_files) == 0:
        logger.warning(f"Dataset {imodel} not included in platform library")
        return data

    fix_methods = combine_dicts(fix_files, base=_base)

    pt_col = properties.metadata_datamodels["platform"].get(mrd[0])

    if not pt_col:
        logger.error(
            f"Data model {imodel} platform column not defined in properties file"
        )
        return data

<<<<<<< HEAD
    return correct_it(data, data_model, dck, pt_col, fix_methods, log_level="INFO")
=======
    if isinstance(data, pd.DataFrame):
        data = correct_it(data, imodel, dck, pt_col, fix_methods, log_level="INFO")
        return data
    elif isinstance(data, pd.io.parsers.TextFileReader):
        read_params = [
            "chunksize",
            "names",
            "dtype",
            "parse_dates",
            "date_parser",
            "infer_datetime_format",
        ]
        read_dict = {x: data.orig_options.get(x) for x in read_params}
        buffer = StringIO()
        for df in data:
            df = correct_it(df, imodel, dck, pt_col, fix_methods, log_level="INFO")
            df.to_csv(buffer, header=False, index=False, mode="a")

        buffer.seek(0)
        return pd.read_csv(buffer, **read_dict)
>>>>>>> 23cbe039
<|MERGE_RESOLUTION|>--- conflicted
+++ resolved
@@ -132,27 +132,4 @@
         )
         return data
 
-<<<<<<< HEAD
-    return correct_it(data, data_model, dck, pt_col, fix_methods, log_level="INFO")
-=======
-    if isinstance(data, pd.DataFrame):
-        data = correct_it(data, imodel, dck, pt_col, fix_methods, log_level="INFO")
-        return data
-    elif isinstance(data, pd.io.parsers.TextFileReader):
-        read_params = [
-            "chunksize",
-            "names",
-            "dtype",
-            "parse_dates",
-            "date_parser",
-            "infer_datetime_format",
-        ]
-        read_dict = {x: data.orig_options.get(x) for x in read_params}
-        buffer = StringIO()
-        for df in data:
-            df = correct_it(df, imodel, dck, pt_col, fix_methods, log_level="INFO")
-            df.to_csv(buffer, header=False, index=False, mode="a")
-
-        buffer.seek(0)
-        return pd.read_csv(buffer, **read_dict)
->>>>>>> 23cbe039
+    return correct_it(data, imodel, dck, pt_col, fix_methods, log_level="INFO")