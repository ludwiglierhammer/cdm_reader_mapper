from __future__ import annotations

import ast
import os

import pandas as pd

from cdm_reader_mapper import cdm_mapper, mdf_reader
from cdm_reader_mapper.cdm_mapper import read_tables
<<<<<<< HEAD
=======
from cdm_reader_mapper.common.pandas_TextParser_hdlr import get_length, make_copy
>>>>>>> 08ab304c
from cdm_reader_mapper.metmetpy import (
    correct_datetime,
    correct_pt,
    validate_datetime,
    validate_id,
)

from ._results import result_data


def _pandas_read_csv(
    *args,
    delimiter=mdf_reader.properties.internal_delimiter,
    squeeze=False,
    name=False,
    **kwargs,
):
    df = pd.read_csv(
        *args,
        **kwargs,
        quotechar="\0",
        escapechar="\0",
        delimiter=delimiter,
    )
    if squeeze is True:
        df = df.squeeze()

    if name is not False:
        df.name = name

    return df


def _evaluate_columns(columns):
    columns_ = []
    for col in columns:
        try:
            columns_.append(ast.literal_eval(col))
        except ValueError:
            columns_.append(col)
    return columns_


def _read_result_data(data_file, columns, **kwargs):
    columns_ = _pandas_read_csv(data_file, nrows=0).columns
    columns_ = _evaluate_columns(columns_)
    data_ = _pandas_read_csv(
        data_file,
        names=columns_,
        skiprows=1,
        **kwargs,
    )
    return data_[columns]


def drop_rows(df, drops):
    if drops == "all":
        return df.drop(df.index)
    elif drops:
        return df.drop(drops).reset_index(drop=True)
    return df


def get_col_subset(output, codes_subset):
    col_subset = []
    if codes_subset is not None:
        for key in output.keys():
            for att in output[key]["atts"].keys():
                if att in codes_subset:
                    col_subset.append((key, att))
    return col_subset


def remove_datetime_columns(output, output_, col_subset):
    del output[("header", "record_timestamp")]
    del output[("header", "history")]
    del output_[("header", "record_timestamp")]
    del output_[("header", "history")]

    if len(col_subset) > 0:
        output = output[col_subset]
        output_ = output_[col_subset]
    return output, output_


def _testing_suite(
    source=None,
    data_model=None,
    dm=None,
    ds=None,
    deck=None,
    cdm_name=None,
    cdm_subset=None,
    codes_subset=None,
    suffix="exp",
    mapping=True,
    out_path=None,
    drops=None,
    **kwargs,
):
    exp = "expected_" + suffix
    split = suffix.split("_")
    if len(split) > 1:
        tb_id = split[0] + "-" + "_".join(split[1:])
    else:
        tb_id = split[0]

    read_ = mdf_reader.read(
        source=source,
        data_model=data_model,
        out_path=out_path,
        **kwargs,
    )
    data = read_.data
    mask = read_.mask
    dtypes = read_.dtypes
    parse_dates = read_.parse_dates
    columns = read_.columns

    data = correct_datetime.correct(
        data=data,
        data_model=dm,
        deck=deck,
    )

    data = correct_pt.correct(
        data,
        dataset=ds,
        data_model=dm,
        deck=deck,
    )

    data_pd = data.copy()
    mask_pd = mask.copy()

    val_dt = validate_datetime.validate(
        data=data_pd,
        data_model=dm,
        dck=deck,
    )

    val_id = validate_id.validate(
        data=data_pd,
        dataset=ds,
        data_model=dm,
        dck=deck,
    )

    expected_data = getattr(result_data, exp)
    result_data_file = expected_data["data"]
    if not os.path.isfile(result_data_file):
        return

    data_ = _read_result_data(
        result_data_file,
        columns,
        dtype=dtypes,
        parse_dates=parse_dates,
    )
    mask_ = _read_result_data(expected_data["mask"], columns)

    data_ = drop_rows(data_, drops)
    mask_ = drop_rows(mask_, drops)
    pd.testing.assert_frame_equal(data_pd, data_)
    pd.testing.assert_frame_equal(mask_pd, mask_, check_dtype=False)

    if isinstance(data, pd.DataFrame):
        if data.empty:
            return
    else:
        if get_length(data) == 0:
            return

    if val_dt is not None:
        val_dt_ = _pandas_read_csv(
            expected_data["vadt"],
            header=None,
            squeeze=True,
            name=None,
        )
        val_dt_ = drop_rows(val_dt_, drops)
        pd.testing.assert_series_equal(val_dt, val_dt_, check_dtype=False)

    if val_id is not None:
        val_id_ = _pandas_read_csv(
            expected_data["vaid"],
            header=None,
            squeeze=True,
            name=val_id.name,
        )
        val_id_ = drop_rows(val_id_, drops)
        pd.testing.assert_series_equal(val_id, val_id_, check_dtype=False)

    if mapping is False:
        return

    output = cdm_mapper.map_model(
        cdm_name,
        data,
        cdm_subset=cdm_subset,
        codes_subset=codes_subset,
        log_level="DEBUG",
    )

    col_subset = get_col_subset(output, codes_subset)

    cdm_mapper.cdm_to_ascii(output, suffix=tb_id)
    output = read_tables(".", tb_id=tb_id, cdm_subset=cdm_subset)

    output_ = read_tables(
        expected_data["cdm_table"], tb_id=f"{tb_id}*", cdm_subset=cdm_subset
    )

    output, output_ = remove_datetime_columns(output, output_, col_subset)

    output_ = drop_rows(output_, drops)
    pd.testing.assert_frame_equal(output, output_)<|MERGE_RESOLUTION|>--- conflicted
+++ resolved
@@ -7,10 +7,7 @@
 
 from cdm_reader_mapper import cdm_mapper, mdf_reader
 from cdm_reader_mapper.cdm_mapper import read_tables
-<<<<<<< HEAD
-=======
-from cdm_reader_mapper.common.pandas_TextParser_hdlr import get_length, make_copy
->>>>>>> 08ab304c
+
 from cdm_reader_mapper.metmetpy import (
     correct_datetime,
     correct_pt,
