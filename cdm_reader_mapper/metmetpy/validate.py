"""
metmetpy validation package.

Created on Tue Jun 25 09:00:19 2019

Validates the datetime fields of a data model:
    -1. extracts or creates the datetime field of a data model as defined
    in submodule model_datetimes.
    -2. validates to False where NaT: no datetime or conversion to datetime failure

Validation is data model specific.

Output is a boolean series.

Does not account for input dataframes/series stored in TextParsers: as opposed
to correction modules, the output is only a boolean series which is external
to the input data ....

If the datetime conversion (or extraction) for a given data model is not
available in submodule model_datetimes, the module
will return with no output (will break full processing downstream of its
invocation) logging an error.

Reference names of different metadata fields used in the metmetpy modules
and its location column|(section,column) in a data model are
registered in ../properties.py in metadata_datamodels.

NaN, NaT: will validate to False.

Validates ID field in a pandas dataframe against a list of regex patterns.
Output is a boolean series.

Does not account for input dataframes/series stored in TextParsers: as opposed
to correction modules, the output is only a boolean series which is external
to the input data ....

Validations are dataset and deck specific following patterns stored in
 ./lib/dataset.json.: multiple decks in input data are not supported.

If the dataset is not available in the lib, the module
will return with no output (will break full processing downstream of its
invocation) logging an error.

ID corrections assume that the id field read from the source has
been white space stripped. Care must be taken that the way a data model
is read before input to this module, is coherent to the way patterns are
defined for that data model.

NaN: will validate to true if blank pattern ('^$') in list, otherwise to False.

If patterns:{} for dck (empty but defined in data model file),
will warn and validate all to True, with NaN to False

@author: iregon
"""

from __future__ import annotations

import re

import pandas as pd

from cdm_reader_mapper.common import logging_hdlr
from cdm_reader_mapper.common.json_dict import collect_json_files, combine_dicts

from . import properties
from .datetime import model_datetimes

_base = f"{properties._base}.station_id"


def _get_id_col(data, imodel, logger):
    id_col = properties.metadata_datamodels["id"].get(imodel)
    if not id_col:
        logger.error(
            f"Data model {imodel} ID column not defined in\
                     properties file"
        )
        return
    if not isinstance(id_col, list):
        id_col = [id_col]

    id_col = [col for col in id_col if col in data.columns]
    if not id_col:
        logger.error(f"No ID columns found. Selected columns are {list(data.columns)}")
        return
    if len(id_col) == 1:
        id_col = id_col[0]
    return id_col


def _get_patterns(dck_id_model, blank, dck, data_model_files, logger):
    pattern_dict = dck_id_model.get("valid_patterns")

    if pattern_dict == {}:
        logger.warning(
            f'Input dck "{dck}" validation patterns are empty in file {data_model_files}'
        )
        logger.warning("Adding match-all regex to validation patterns")
        patterns = [".*?"]
    else:
        patterns = list(pattern_dict.values())

    if blank:
        patterns.append("^$")
        logger.warning("Setting valid blank pattern option to true")
        logger.warning("NaN values will validate to True")
    return patterns


def validate_id(data, imodel, blank=False, log_level="INFO"):
    """DOCUMENTATION."""
    logger = logging_hdlr.init_logger(__name__, level=log_level)
    if isinstance(data, pd.io.parsers.TextFileReader):
        data = pandas_TextParser_hdlr.make_copy(data).read()
    elif not isinstance(data, (pd.DataFrame, pd.Series)):
        logger.error(
            f"Input data must be a pd.DataFrame or pd.Series.\
                     Input data type is {type(data)}"
        )
        return

    mrd = imodel.split("_")
    if len(mrd) < 3:
        logger.error(f"Dataset {imodel} has no deck information.")
        return
    dck = mrd[2]

<<<<<<< HEAD
    id_col = _get_id_col(data, imodel, logger)
=======
    if isinstance(data, pd.io.parsers.TextFileReader):
        data = pandas_TextParser_hdlr.make_copy(data).read()

    id_col = _get_id_col(data, mrd[0], logger)
>>>>>>> 705ae710
    if id_col is None:
        return

    idSeries = data[id_col]

    data_model_files = collect_json_files(*mrd, base=_base)

    if len(data_model_files) == 0:
        logger.error(f'Input dataset "{imodel}" has no ID deck library')
        return

    id_models = combine_dicts(data_model_files, base=_base)

    dck_id_model = id_models.get(dck)
    if not dck_id_model:
        logger.error(f'Input dck "{dck}" not defined in file {data_model_files}')
        return

    patterns = _get_patterns(dck_id_model, blank, dck, data_model_files, logger)

    na_values = True if "^$" in patterns else False
    combined_compiled = re.compile("|".join(patterns))

    return idSeries.str.match(combined_compiled, na=na_values)


def validate_datetime(data, imodel, log_level="INFO"):
    """DOCUMENTATiON."""
    # dck input only to be consistent with other validators in the metmetpy module
    logger = logging_hdlr.init_logger(__name__, level=log_level)
    model = imodel.split("_")[0]

<<<<<<< HEAD
    if not isinstance(data, pd.DataFrame) and not isinstance(data, pd.Series):
=======
    if isinstance(data, pd.io.parsers.TextFileReader):
        data = pandas_TextParser_hdlr.make_copy(data).read()
    elif not isinstance(data, (pd.DataFrame, pd.Series)):
>>>>>>> 705ae710
        logger.error(
            f"Input data must be a pd.DataFrame or pd.Series.\
                     Input data type is {type(data)}"
        )
        return

    data_model_datetime = model_datetimes.to_datetime(data, model)

    if not isinstance(data_model_datetime, pd.Series):
        logger.error(
            f'Data model "{model}" datetime conversor not defined in model_datetimes module"'
        )
        return
    elif len(data_model_datetime) == 0:
        data_columns = list(data.columns)
        logger.info(
            f"No columns found for datetime conversion. Selected columns are {data_columns}"
        )
        return
    return data_model_datetime.notna()<|MERGE_RESOLUTION|>--- conflicted
+++ resolved
@@ -126,14 +126,8 @@
         return
     dck = mrd[2]
 
-<<<<<<< HEAD
-    id_col = _get_id_col(data, imodel, logger)
-=======
-    if isinstance(data, pd.io.parsers.TextFileReader):
-        data = pandas_TextParser_hdlr.make_copy(data).read()
+    id_col = _get_id_col(data, mrd[0], logger)
 
-    id_col = _get_id_col(data, mrd[0], logger)
->>>>>>> 705ae710
     if id_col is None:
         return
 
@@ -166,13 +160,7 @@
     logger = logging_hdlr.init_logger(__name__, level=log_level)
     model = imodel.split("_")[0]
 
-<<<<<<< HEAD
-    if not isinstance(data, pd.DataFrame) and not isinstance(data, pd.Series):
-=======
-    if isinstance(data, pd.io.parsers.TextFileReader):
-        data = pandas_TextParser_hdlr.make_copy(data).read()
-    elif not isinstance(data, (pd.DataFrame, pd.Series)):
->>>>>>> 705ae710
+    if not isinstance(data, (pd.DataFrame, pd.Series)):
         logger.error(
             f"Input data must be a pd.DataFrame or pd.Series.\
                      Input data type is {type(data)}"
