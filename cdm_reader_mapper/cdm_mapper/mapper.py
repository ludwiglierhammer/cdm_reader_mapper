"""
Map Common Data Model (CDM).

Created on Thu Apr 11 13:45:38 2019

Maps data contained in a pandas DataFrame to the C3S Climate Data Store Common Data Model (CDM)
header and observational tables using the mapping information available in the tool's mapping library
for the input data model.

@author: iregon
"""

from __future__ import annotations

<<<<<<< HEAD
import numpy as np
=======
from io import StringIO

>>>>>>> d8d4b4cb
import pandas as pd

from cdm_reader_mapper.common import logging_hdlr

from . import properties
from .codes.codes import get_code_table
from .mappings import mapping_functions
from .tables.tables import get_cdm_atts, get_imodel_maps


def drop_duplicates(df):
    """Drop duplicates from list."""

    def list_to_tuple(v):
        if isinstance(v, list):
            v = tuple(v)
        return v

    def tuple_to_list(v):
        if isinstance(v, tuple):
            v = list(v)
        return v

    dtypes = df.dtypes
    df = df.map(list_to_tuple)
    df = df.drop_duplicates(ignore_index=True)
    df = df.map(tuple_to_list)
    return df.astype(dtypes)


def _map_to_df(m, x):
    if not isinstance(m, dict):
        return
    for x_ in x:
        if x_ in m.keys():
            v = m[x_]
            if isinstance(v, dict):
                m = v
                continue
            else:
                return v
        return


def _decimal_places(
    decimal_places,
):
    if decimal_places is not None:
        if isinstance(decimal_places, int):
            return decimal_places
        else:
<<<<<<< HEAD
            return getattr(imodel_functions, decimal_places)()
=======
            entry["decimal_places"] = properties.default_decimal_places

    return entry
>>>>>>> d8d4b4cb


def _transform(
    to_map,
    imodel_functions,
    transform,
    kwargs,
    logger,
):
    logger.debug(f"\ttransform: {transform}")
    logger.debug("\tkwargs: {}".format(",".join(list(kwargs.keys()))))
    trans = getattr(imodel_functions, transform)
    return trans(to_map, **kwargs)


def _code_table(
    to_map,
    data_model,
    code_table,
    logger,
):
    # https://stackoverflow.com/questions/45161220/how-to-map-a-pandas-dataframe-column-to-a-nested-dictionary?rq=1
    # Approach that does not work when it is not nested...so just try and assume not nested if fails
    # Prepare code_table
    table_map = get_code_table(*data_model.split("_"), code_table=code_table)
    try:
        to_map = to_map.to_frame()
    except Exception:
        logger.warning(f"Could not convert {to_map} to frame.")

    to_map_str = to_map.astype(str)

    to_map_str.columns = ["_".join(col) for col in to_map_str.columns.values]
    return to_map_str.apply(lambda x: _map_to_df(table_map, x), axis=1)


def _default(
    default,
    length,
):
    if isinstance(default, list):
        return [default] * length
    return default


def _to_map(
    idata,
    mapping,
    logger,
    cols,
    imodel_functions,
    codes_subset,
    cdm_tables,
):
    table_df_i = pd.DataFrame(
        index=idata.index, columns=mapping.keys()
    )  # We cannot predifine column based dtypes here!
    decimals = {}
    for cdm_key, imapping in mapping.items():
        logger.debug(f"\tElement: {cdm_key}")
        isEmpty = False
        elements = imapping.get("elements")
        transform = imapping.get("transform")
        kwargs = imapping.get("kwargs", {})
        code_table = imapping.get("code_table")
        default = imapping.get("default")
        fill_value = imapping.get("fill_value")
        decimal_places = imapping.get("decimal_places")

        if codes_subset:
            if code_table not in codes_subset:
                code_table = None

        to_map = None
        if elements:
            # make sure they are clean and conform to their atts (tie dtypes)
            # we'll only let map if row complete so mapping functions do not need to worry about handling NA
            logger.debug("\telements: {}".format(" ".join([str(x) for x in elements])))
            missing_els = [x for x in elements if x not in cols]
            if len(missing_els) > 0:
                logger.warning(
                    "Following elements from data model missing from input data: {} to map {} ".format(
                        ",".join([str(x) for x in missing_els]), cdm_key
                    )
                )
                continue
<<<<<<< HEAD
            notna_idx_idx = np.where(idata[elements].notna().all(axis=1))[0]
            logger.debug(f"\tnotna_idx_idx: {notna_idx_idx}")
            to_map = idata[elements].iloc[notna_idx_idx]
            notna_idx = idata.index[notna_idx_idx]  # fix?

=======

            to_map = idata[elements]
>>>>>>> d8d4b4cb
            if len(elements) == 1:
                to_map = to_map.iloc[:, 0]

            if len(to_map) == 0:
                isEmpty = True

        if transform and not isEmpty:
            table_df_i[cdm_key] = _transform(
                to_map,
                imodel_functions,
                transform,
                kwargs,
                logger=logger,
            )
        elif code_table and not isEmpty:
            table_df_i[cdm_key] = _code_table(
                to_map,
                imodel_functions.imodel,
                code_table,
                logger=logger,
            )
        elif elements and not isEmpty:
            table_df_i[cdm_key] = to_map
        elif default is not None:  # (value = 0 evals to False!!)
            table_df_i[cdm_key] = _default(
                default,
                len(table_df_i.index),
            )

        if fill_value is not None:
            table_df_i[cdm_key] = table_df_i[cdm_key].fillna(value=fill_value)

        decimals[cdm_key] = _decimal_places(
            decimal_places,
        )

    if "observation_value" in table_df_i:
        table_df_i = table_df_i.dropna(subset=["observation_value"])

    table_df_i = drop_duplicates(table_df_i)
    return table_df_i, decimals


def _map(
    data_model,
    *sub_models,
    data=pd.DataFrame(),
    cdm_subset=None,
    codes_subset=None,
    logger=None,
):
    if not cdm_subset:
        cdm_subset = properties.cdm_tables

    cdm_atts = get_cdm_atts(cdm_subset)
    imodel_maps = get_imodel_maps(data_model, *sub_models, cdm_tables=cdm_subset)

    imodel_functions = mapping_functions("_".join([data_model] + list(sub_models)))

    date_columns = {}
    for table, values in imodel_maps.items():
        date_columns[table] = [
            i
            for i, x in enumerate(list(values))
            if "timestamp" in cdm_atts.get(table, {}).get(x, {}).get("data_type")
        ]

    cols = [x for x in data]
    cdm_tables = {}
    for table, mapping in imodel_maps.items():
        logger.debug(f"Table: {table}")
        cdm_tables[table] = {}
        data_, decimals_ = _to_map(
            data,
            mapping,
            logger,
            cols,
            imodel_functions,
            codes_subset,
            cdm_subset,
        )

        for k, v in decimals_.items():
            if v is not None:
                cdm_atts[table][k]["decimal_places"] = v

        cdm_tables[table]["data"] = data_
        cdm_tables[table]["atts"] = cdm_atts[table]

    return cdm_tables


def map_model(data, imodel, cdm_subset=None, codes_subset=None, log_level="INFO"):
    """Map a pandas DataFrame to the CDM header and observational tables.

    Parameters
    ----------
    data: pd.DataFrame, pd.parser.TextFileReader or io.String
      input data to map.
    imodel: str
      A specific mapping from generic data model to CDM, like map a SID-DCK from IMMA1’s core and attachments to
      CDM in a specific way.
      e.g. ``icoads_r300_d704``
    cdm_subset: list, optional
      subset of CDM model tables to map.
      Defaults to the full set of CDM tables defined for the imodel.
    codes_subset: list, optional
      subset of code mapping tables to map.
      Default to the full set of code mapping tables defined for the imodel.
    log_level: str
      level of logging information to save.
      Defaults to ‘DEBUG’.

    Returns
    -------
    cdm_tables: dict
      a python dictionary with the ``{cdm_table_name: cdm_table_object}`` pairs.
    """
    logger = logging_hdlr.init_logger(__name__, level=log_level)
    imodel = imodel.split("_")
    # Check we have imodel registered, leave otherwise
    if imodel[0] not in properties.supported_data_models:
        logger.error("Input data model " f"{imodel[0]}" " not supported")
        return

    # Check input data type and content (empty?)
    # Make sure data is an iterable: this is to homogenize how we handle
    # dataframes and textreaders
    if not isinstance(data, pd.DataFrame):
        logger.error("Input data type " f"{type(data)}" " not supported")
        return

    logger.info("Input data is a pd.DataFrame")
    if len(data) == 0:
        logger.error("Input data is empty")
        return

    # Map thing:
    return _map(
        imodel[0],
        *imodel[1:],
        data=data,
        cdm_subset=cdm_subset,
        codes_subset=codes_subset,
        logger=logger,
    )<|MERGE_RESOLUTION|>--- conflicted
+++ resolved
@@ -12,12 +12,7 @@
 
 from __future__ import annotations
 
-<<<<<<< HEAD
 import numpy as np
-=======
-from io import StringIO
-
->>>>>>> d8d4b4cb
 import pandas as pd
 
 from cdm_reader_mapper.common import logging_hdlr
@@ -64,18 +59,12 @@
 
 def _decimal_places(
     decimal_places,
+    imodel_functions,
 ):
     if decimal_places is not None:
         if isinstance(decimal_places, int):
             return decimal_places
-        else:
-<<<<<<< HEAD
-            return getattr(imodel_functions, decimal_places)()
-=======
-            entry["decimal_places"] = properties.default_decimal_places
-
-    return entry
->>>>>>> d8d4b4cb
+        return getattr(imodel_functions, decimal_places)()
 
 
 def _transform(
@@ -162,16 +151,9 @@
                     )
                 )
                 continue
-<<<<<<< HEAD
-            notna_idx_idx = np.where(idata[elements].notna().all(axis=1))[0]
-            logger.debug(f"\tnotna_idx_idx: {notna_idx_idx}")
-            to_map = idata[elements].iloc[notna_idx_idx]
-            notna_idx = idata.index[notna_idx_idx]  # fix?
-
-=======
-
+                
             to_map = idata[elements]
->>>>>>> d8d4b4cb
+
             if len(elements) == 1:
                 to_map = to_map.iloc[:, 0]
 
