--- conflicted
+++ resolved
@@ -187,21 +187,10 @@
     -------
     data: int
     """
-<<<<<<< HEAD
     row = row if isinstance(row, list) else [row]
     string = ",".join(filter(bool, [str(int(x)) for x in row if np.isfinite(x)]))
     if len(string) > 0:
         return "{" + string + "}"
-=======
-    if row == row:
-        row = ast.literal_eval(row)
-        row = row if isinstance(row, list) else [row]
-        string = ",".join(filter(bool, [str(int(x)) for x in row if np.isfinite(x)]))
-        if len(string) > 0:
-            return "{" + string + "}"
-        else:
-            return null_label
->>>>>>> 47c2e412
     else:
         return null_label
 
@@ -219,22 +208,11 @@
     -------
     data: varchar
     """
-<<<<<<< HEAD
     row = eval(row)
     row = row if isinstance(row, list) else [row]
     string = ",".join(filter(bool, row))
     if len(string) > 0:
         return "{" + string + "}"
-=======
-    if row == row:
-        row = ast.literal_eval(row)
-        row = row if isinstance(row, list) else [row]
-        string = ",".join(filter(bool, row))
-        if len(string) > 0:
-            return "{" + string + "}"
-        else:
-            return null_label
->>>>>>> 47c2e412
     else:
         return null_label
 
