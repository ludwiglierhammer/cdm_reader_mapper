"""
Read Common Data Model (CDM) mapping tables.

Created on Thu Apr 11 13:45:38 2019

Reads files with the CDM table format from a file system to a pandas.Dataframe.

All CDM fields are read as objects. Null values are read with the specified null value
in the table files, or as NaN if the na_values argument is set to the a specific null
value in the file.

Reads the full set of files (default), a subset or a single table, as controlled
by cdm_subset:

    - When reading multiple tables, the resulting dataframe is multi-indexed in
        the columns, with (table-name, field) as column names. Merging of tables
        occurs on the report_id field.
    - When reading a single table, the resulting dataframe has simple indexing
        in the columns.

Reads the full set of fields (default) or a subset of it, as controlled by
param col_subset:

    - When reading multiple tables (default or subset), the col_subset is a
        dictionary like: col_subset = {table0:[columns],...tablen:[columns]}
        If a table is not specified in col_subset, all its fields are read.
    - When reading a single table, the col_subset is a list like:
        col_subset = [columns]
    - It is assumed that the column names are all conform to the cdm field names

The full table set (header, observations-"*") is assumed to be in the same directory.

Filenames for tables are assumed to be:
    tableName-<tb_id>.<extension>
with:
    valid tableName: as declared in properties.cdm_tables
    tb_id: any identifier including wildcards if required
    extension: defaulting to 'psv'

When specifying a subset of tables, valid names are those in properties.cdm_tables

@author: iregon
"""

from __future__ import annotations

import glob
import os

import pandas as pd

from cdm_reader_mapper.common import logging_hdlr
from cdm_reader_mapper.core.cdm_class import CDM

from . import properties
from ._utilities import get_cdm_subset, get_filename, get_usecols


def read_tables(
    inp_dir,
    prefix=None,
    suffix=None,
    extension="psv",
    cdm_subset=None,
    col_subset=None,
    delimiter="|",
    na_values=None,
):
    """
    Read CDM-table-like files from file system to a pandas.DataFrame.

    Parameters
    ----------
    inp_dir: str
        Path to the input file(s).
    prefix: str, optional
        Prefix of file name structure: ``<prefix>-<table>-*<suffix>.<extension>``.
    suffix: str, optional
        Suffix of file name structure: ``<prefix>-<table>-*<suffix>.<extension>``.
    extension: str
        Extension of file name structure: ``<prefix>-<table>-*<suffix>.<extension>``.
        Default: psv
    cdm_subset: str or list, optional
        Specifies a subset of tables or a single table.

        - For multiple subsets of tables:
          This function returns a pandas.DataFrame that is multi-index at
          the columns, with (table-name, field) as column names. Tables are merged via the report_id field.

        - For a single table:
          This function returns a pandas.DataFrame with a simple indexing for the columns.
    col_subset: str, list or dict, optional
        Specify the section or sections of the file to read.

        - For multiple sections of the tables:
          e.g ``col_subset = {table0:[columns0],...tableN:[columnsN]}``

        - For a single section:
          e.g. ``list type object col_subset = [columns]``
          This variable assumes that the column names are all conform to the cdm field names.
    delimiter: str
        Character or regex pattern to treat as the delimiter while reading with pandas.read_csv.
        Default: '|'
    na_values: Hashable, Iterable of Hashable or dict of {Hashable: Iterable}, optional
        Additional strings to recognize as Na/NaN while reading input file with pandas.read_csv.
        For more details see: https://pandas.pydata.org/pandas-docs/stable/reference/api/pandas.read_csv.html

    Returns
    -------
    pandas.DataFrame

    Note
    ----
    Logs specific messages if there is any error.
    """
    logger = logging_hdlr.init_logger(__name__, level="INFO")
    # Because how the printers are written, they modify the original data frame!,
    # also removing rows with empty observation_value in observation_tables
<<<<<<< HEAD
    if not os.path.isdir(tb_path):
        logger.error(f"Data path not found {tb_path}: ")
        return CDM(cdm_tables=pd.DataFrame())
=======
    if not os.path.isdir(inp_dir):
        logger.error(f"Data path not found {inp_dir}: ")
        return pd.DataFrame()
>>>>>>> 0f5a886f

    if suffix is None:
        suffix = ""

    # See if there's anything at all:
    pattern = get_filename([prefix, f"*{suffix}"], path=inp_dir, extension=extension)
    files = glob.glob(pattern)

    if len(files) == 0:
<<<<<<< HEAD
        logger.error(f"No files found matching pattern {tb_id}")
        return CDM(cdm_tables=pd.DataFrame())
=======
        logger.error(f"No files found matching pattern {pattern}")
        return pd.DataFrame()
>>>>>>> 0f5a886f

    # See if subset, if any of the tables is not as specs
    cdm_subset = get_cdm_subset(cdm_subset)

<<<<<<< HEAD
    for tb in cdm_subset:
        if tb not in properties.cdm_tables:
            logger.error(f"Requested table {tb} not defined in CDM")
            return CDM(cdm_tables=pd.DataFrame())

=======
>>>>>>> 0f5a886f
    file_paths = {}
    for table in cdm_subset:
        if table not in properties.cdm_tables:
            logger.error(f"Requested table {table} not defined in CDM")
            return pd.DataFrame()
        logger.info(f"Getting file path for pattern {table}")
        pattern_ = get_filename(
            [prefix, table, f"*{suffix}"], path=inp_dir, extension=extension
        )
        paths_ = glob.glob(pattern_)
        if len(paths_) == 1:
            file_paths[table] = paths_[0]
            continue
        logger.warning(
            f"Pattern {pattern_} resulted in multiple files for table {table}. "
            "Cannot securely retrieve cdm table(s)"
        )
<<<<<<< HEAD
        return CDM(cdm_tables=pd.DataFrame())
=======
>>>>>>> 0f5a886f

    if len(file_paths) == 0:
        logger.error(f"No cdm table files found for search patterns: {files}")
        return CDM(cdm_tables=pd.DataFrame())

    logger.info(
        "Reading into dataframe data files {}: ".format(
            ",".join(list(file_paths.values()))
        )
    )

    df_list = []
    for table, table_file in file_paths.items():
        usecols = get_usecols(table, col_subset)

        dfi = pd.read_csv(
            table_file,
            delimiter=delimiter,
            usecols=usecols,
            dtype="object",
            na_values=na_values,
            keep_default_na=False,
        )
        if len(dfi) == 0:
            logger.warning(
                f"Table {table} empty in file system, not added to the final DF"
            )
            continue

        dfi = dfi.set_index("report_id", drop=False)
        dfi.columns = pd.MultiIndex.from_product([[table], dfi.columns])
        df_list.append(dfi)

    if len(df_list) == 0:
        logger.error("All tables empty in file system")
        return CDM(cdm_tables=pd.DataFrame())

    merged = pd.concat(df_list, axis=1, join="outer")
    merged = merged.reset_index(drop=True)
    return CDM(cdm_tables=merged)<|MERGE_RESOLUTION|>--- conflicted
+++ resolved
@@ -116,15 +116,9 @@
     logger = logging_hdlr.init_logger(__name__, level="INFO")
     # Because how the printers are written, they modify the original data frame!,
     # also removing rows with empty observation_value in observation_tables
-<<<<<<< HEAD
-    if not os.path.isdir(tb_path):
-        logger.error(f"Data path not found {tb_path}: ")
-        return CDM(cdm_tables=pd.DataFrame())
-=======
     if not os.path.isdir(inp_dir):
         logger.error(f"Data path not found {inp_dir}: ")
-        return pd.DataFrame()
->>>>>>> 0f5a886f
+        return CDM(cdm_tables=pd.DataFrame())
 
     if suffix is None:
         suffix = ""
@@ -134,30 +128,17 @@
     files = glob.glob(pattern)
 
     if len(files) == 0:
-<<<<<<< HEAD
-        logger.error(f"No files found matching pattern {tb_id}")
+        logger.error(f"No files found matching pattern {pattern}")
         return CDM(cdm_tables=pd.DataFrame())
-=======
-        logger.error(f"No files found matching pattern {pattern}")
-        return pd.DataFrame()
->>>>>>> 0f5a886f
 
     # See if subset, if any of the tables is not as specs
     cdm_subset = get_cdm_subset(cdm_subset)
 
-<<<<<<< HEAD
-    for tb in cdm_subset:
-        if tb not in properties.cdm_tables:
-            logger.error(f"Requested table {tb} not defined in CDM")
-            return CDM(cdm_tables=pd.DataFrame())
-
-=======
->>>>>>> 0f5a886f
     file_paths = {}
     for table in cdm_subset:
         if table not in properties.cdm_tables:
             logger.error(f"Requested table {table} not defined in CDM")
-            return pd.DataFrame()
+            return CDM(cdm_tables=pd.DataFrame())
         logger.info(f"Getting file path for pattern {table}")
         pattern_ = get_filename(
             [prefix, table, f"*{suffix}"], path=inp_dir, extension=extension
@@ -170,10 +151,7 @@
             f"Pattern {pattern_} resulted in multiple files for table {table}. "
             "Cannot securely retrieve cdm table(s)"
         )
-<<<<<<< HEAD
         return CDM(cdm_tables=pd.DataFrame())
-=======
->>>>>>> 0f5a886f
 
     if len(file_paths) == 0:
         logger.error(f"No cdm table files found for search patterns: {files}")
