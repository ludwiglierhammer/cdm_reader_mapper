--- conflicted
+++ resolved
@@ -36,25 +36,6 @@
     col_subset=None,
     filename=None,
 ):
-<<<<<<< HEAD
-    """
-    Export a cdm table to an ascii file.
-
-    Exports tables written in the C3S Climate Data Store Common Data Model (CDM) format to ascii files.
-    The tables format is contained in a python dictionary, stored as an attribute in a ``pandas.DataFrame``.
-
-    Parameters
-    ----------
-    data: pandas.DataFrame
-        pandas.Dataframe to export
-    delimiter: str
-        Character or regex pattern to treat as the delimiter while reading with pandas.read_csv.
-        Default: '|'
-    filename: str
-        Name of the output file name(s).
-    """
-=======
->>>>>>> 9ef94d71
     data = data.dropna(how="all")
 
     header = True
