"""Auxiliary functions and class for reading, converting, decoding and validating MDF files."""

from __future__ import annotations

import json
import logging
import os
<<<<<<< HEAD
=======
from copy import deepcopy
from io import StringIO
>>>>>>> eb3433a7

import numpy as np
import pandas as pd
import xarray as xr

from cdm_reader_mapper.common.getting_files import get_files

from ..schema import schemas
from ..validate import validate
from . import converters, decoders


def convert_float_format(out_dtypes):
    """DOCUMENTATION."""
    out_dtypes_ = {}
    for k, v in out_dtypes.items():
        if v is None:
            pass
        elif "float" in v:
            v = "float"
        out_dtypes_[k] = v
    return out_dtypes_


def convert_dtypes(dtypes):
    """DOCUMENTATION."""
    dtypes = convert_float_format(dtypes)
    parse_dates = []
    for i, element in enumerate(list(dtypes)):
        if dtypes[element] == "datetime":
            parse_dates.append(i)
            dtypes[element] = "object"
    return dtypes, parse_dates


def validate_arg(arg_name, arg_value, arg_type):
    """Validate input argument is as expected type.

    Parameters
    ----------
    arg_name : str
        Name of the argument
    arg_value : arg_type
        Value fo the argument
    arg_type : type
        Type of the argument

    Returns
    -------
    boolean:
        Returns True if type of `arg_value` equals `arg_type`
    """
    if arg_value and not isinstance(arg_value, arg_type):
        logging.error(
            f"Argument {arg_name} must be {arg_type}, input type is {type(arg_value)}"
        )
        return False
    return True


def validate_path(arg_name, arg_value):
    """Validate input argument is an existing directory.

    Parameters
    ----------
    arg_name : str
        Name of the arguemnt
    arg_value : str
        Value of the argument

    Returns
    -------
    boolean
        Returns True if `arg_name` is an existing directory.
    """
    if arg_value and not os.path.isdir(arg_value):
        logging.error(f"{arg_name} could not find path {arg_value}")
        return False
    return True


class Configurator:
    """Class for configurating MDF reader information."""

    def __init__(
        self,
        df=pd.DataFrame(),
        schema={},
        order=[],
        valid=[],
    ):
        self.df = df
        self.orders = order
        self.valid = valid
        self.schema = schema
        if len(df) > 0:
            self.str_line = df.iloc[0]
        else:
            self.str_line = ""

    def _add_field_length(self, index):
        if "field_length" in self.sections_dict.keys():
            field_length = self.sections_dict["field_length"]
        else:
            field_length = properties.MAX_FULL_REPORT_WIDTH
        return index + field_length

    def _validate_sentinal(self, i):
        slen = len(self.sentinal)
        str_start = self.str_line[i : i + slen]
        if str_start != self.sentinal:
            self.length = 0
            return i
        else:
            self.sentinal = None
            return self._add_field_length(i)

    def _validate_delimited(self, i, j):
        i = self._skip_delimiter(self.str_line, i)
        if self.delimiter_format == "delimited":
            j = self._next_delimiter(self.str_line, i)
            return i, j
        elif self.field_layout == "fixed_width":
            j = self._add_field_length(i)
            return i, j
        return None, None

    def _skip_delimiter(self, line, index):
        length = len(line)
        while True:
            if index == length:
                break
            if line[index] == self.delimiter:
                index += 1
            break
        return index

    def _next_delimiter(self, line, index):
        while True:
            if index == len(line):
                break
            if line[index] == self.delimiter:
                break
            index += 1
        return index

    def _get_index(self, section):
        if len(self.orders) == 1:
            return section
        else:
            return (self.order, section)

    def _get_ignore(self):
        if self.order in self.valid:
            ignore = self.sections_dict.get("ignore")
        else:
            ignore = True
        if isinstance(ignore, str):
            ignore = eval(ignore)
        return ignore

    def _get_borders(self, i, j):
        if self.sentinal is not None:
            j = self._validate_sentinal(i)
        elif self.delimiter is None:
            j = self._add_field_length(i)
        else:
            i, j = self._validate_delimited(i, j)
            self.missing = False
        return i, j

    def _adjust_right_borders(self, j, k):
        if self.length is None:
            self.length = j - k
        if j - k > self.length:
            self.missing = False
            j = k + self.length
        return j, k

    def _get_dtypes(self):
        return properties.pandas_dtypes.get(self.sections_dict.get("column_type"))

    def _get_converters(self):
        return converters.get(self.sections_dict.get("column_type"))

    def _get_conv_kwargs(self):
        column_type = self.sections_dict.get("column_type")
        if column_type is None:
            return {}
        return {
            converter_arg: self.sections_dict.get(converter_arg)
            for converter_arg in properties.data_type_conversion_args.get(column_type)
        }

    def _get_decoders(self):
        return decoders.get(self.sections_dict["encoding"]).get(
            self.sections_dict.get("column_type")
        )

    def _convert_entries(self, series, converter_func, **kwargs):
        return converter_func(series, **kwargs)

    def _decode_entries(self, series, decoder_func):
        return decoder_func(series)

    def get_configuration(self):
        """Get ICOADS data model specific information."""
        disable_reads = []
        dtypes = {}
        convert = {}
        kwargs = {}
        decode = {}
        for order in self.orders:
            self.order = order
            header = self.schema["sections"][order]["header"]
            disable_read = header.get("disable_read")
            if disable_read is True:
                disable_reads.append(order)
                continue

            sections = self.schema["sections"][order]["elements"]
            for section in sections.keys():
                self.sections_dict = sections[section]
                encoding = sections[section].get("encoding")
                index = self._get_index(section)
                ignore = self._get_ignore()
                if ignore is not True:
                    dtype = self._get_dtypes()
                    if dtype:
                        dtypes[index] = dtype
                    converters = self._get_converters()
                    if converters:
                        convert[index] = converters
                    conv_kwargs = self._get_conv_kwargs()
                    if conv_kwargs:
                        kwargs[index] = conv_kwargs
                    if encoding is not None:
                        decode[index] = self._get_decoders()

        dtypes, parse_dates = convert_dtypes(dtypes)
        return {
            "convert_decode": {
                "converter_dict": convert,
                "converter_kwargs": kwargs,
                "decoder_dict": decode,
                "dtype": dtypes,
            },
            "self": {
                "dtypes": dtypes,
                "disable_reads": disable_reads,
                "parse_dates": parse_dates,
            },
        }

    def open_pandas(self):
        """Open TextParser to pd.DataSeries."""
        missings = []
        self.delimiter = None
        i = 0
        j = 0
        data_dict = {}
        for order in self.orders:
            self.order = order
            header = self.schema["sections"][order]["header"]
            self.sentinal = header.get("sentinal")
            self.sentinal_length = header.get("sentinal_length")
            self.delimiter = header.get("delimiter")
            self.field_layout = header.get("field_layout")
            self.delimiter_format = header.get("format")
            disable_read = header.get("disable_read")
            if disable_read is True:
                data_dict[order] = self.str_line[i : properties.MAX_FULL_REPORT_WIDTH]
                continue
            sections = self.schema["sections"][order]["elements"]
            k = i
            for section in sections.keys():
                self.length = header.get("length")
                self.missing = True
                self.sections_dict = sections[section]
                index = self._get_index(section)
                ignore = self._get_ignore()
                na_value = sections[section].get("missing_value")

                i, j = self._get_borders(i, j)

                if i is None:
                    logging.error(
                        f"Delimiter is set to {self.delimiter}. Please specify either format or field_layout in your header schema {header}."
                    )
                    return

                j, k = self._adjust_right_borders(j, k)

                if ignore is not True:
                    data_dict[index] = self.str_line[i:j]

                    if not data_dict[index].strip():
                        data_dict[index] = None
                    if data_dict[index] == na_value:
                        data_dict[index] = None

                if i == j and self.missing is True:
                    missings.append(index)

                i = j

        df = pd.Series(data_dict)
        df["missings"] = missings
        return df

    def open_netcdf(self):
        """Open netCDF to pd.Series."""
        missings = []
        data_dict = {}
        for order in self.orders:
            self.order = order
            header = self.schema["sections"][order]["header"]
            disable_read = header.get("disable_read")
            if disable_read is True:
                continue
            sections = self.schema["sections"][order]["elements"]
            for section in sections.keys():
                self.sections_dict = sections[section]
                index = self._get_index(section)
                ignore = self._get_ignore()
                if ignore is not True:
                    try:
                        data_dict[index] = self.df[section]
                    except KeyError:
                        missings.append(index)

        df = pd.Series(data_dict)
        df["missings"] = missings
        return df


class _FileReader:
    def __init__(
        self,
        source,
        data_model=None,
        data_model_path=None,
    ):
        # 0. VALIDATE INPUT
        if not data_model and not data_model_path:
            logging.error(
                "A valid data model name or path to data model must be provided"
            )
            return
        if not os.path.isfile(source):
            logging.error(f"Can't find input data file {source}")
            return
        if not validate_path("data_model_path", data_model_path):
            return

        self.source = source
        self.data_model = data_model

        # 1. GET DATA MODEL
        # Schema reader will return empty if cannot read schema or is not valid
        # and will log the corresponding error
        # multiple_reports_per_line error also while reading schema
        logging.info("READING DATA MODEL SCHEMA FILE...")
        self.schema = schemas.read_schema(schema_name=data_model)
        if not self.schema:
            return

        if self.data_model:
            model_path = f"{properties._base}.code_tables.{self.data_model}"
            self.code_tables_path = get_files(model_path)
            self.imodel = data_model
        else:
            self.code_tables_path = os.path.join(data_model_path, "code_tables")
            self.imodel = data_model_path

    def _convert_entries(self, series, converter_func, **kwargs):
        return converter_func(series, **kwargs)

    def _decode_entries(self, series, decoder_func):
        return decoder_func(series)

    def _adjust_schema(self, ds, dtypes):
        sections = deepcopy(self.schema["sections"])
        for section in sections.keys():
            elements = sections[section]["elements"]
            for data_var in elements.keys():
                if data_var not in ds.data_vars:
                    del self.schema["sections"][section]["elements"][data_var]
                    continue
                self.schema["sections"][section]["elements"][data_var][
                    "column_type"
                ] = dtypes[data_var]
                for attr, value in elements[data_var].items():
                    if value == "__from_file__":
                        if attr in ds[data_var].attrs:
                            self.schema["sections"][section]["elements"][data_var][
                                attr
                            ] = ds[data_var].attrs[attr]
                        else:
                            del self.schema["sections"][section]["elements"][data_var][
                                attr
                            ]

    def _get_configurations(self, order, valid):
        config_dict = Configurator(
            schema=self.schema, order=order, valid=valid
        ).get_configuration()
        for attr, val in config_dict["self"].items():
            setattr(self, attr, val)
        del config_dict["self"]
        return config_dict

    def _set_missing_values(self, df, ref):
        explode_ = df.explode("missings")
        explode_["index"] = explode_.index
        explode_["values"] = True
        pivots_ = explode_.pivot_table(
            columns="missings",
            index="index",
            values="values",
        )
        missings = pd.DataFrame(data=pivots_, columns=ref.columns, index=ref.index)
        return missings.notna()

    def _read_pandas(self, **kwargs):
        return pd.read_fwf(
            self.source,
            header=None,
            quotechar="\0",
            escapechar="\0",
            dtype=object,
            skip_blank_lines=False,
            **kwargs,
        )

    def _read_netcdf(self, **kwargs):
        ds = xr.open_mfdataset(self.source, **kwargs)
        self._adjust_schema(ds, ds.dtypes)
        self.dtypes = ds.dtypes
        df = ds.to_dataframe().reset_index()
        return df.assign(**ds.attrs)

    def _read_sections(
        self,
        TextParser,
        order,
        valid,
        open_with,
    ):
        if open_with == "pandas":
            df = TextParser.apply(
                lambda x: Configurator(
                    df=x, schema=self.schema, order=order, valid=valid
                ).open_pandas(),
                axis=1,
            )
        elif open_with == "netcdf":
            df = TextParser.apply(
                lambda x: Configurator(
                    df=x, schema=self.schema, order=order, valid=valid
                ).open_netcdf(),
                axis=1,
            )
        missings_ = df["missings"]
        del df["missings"]
        missings = self._set_missing_values(pd.DataFrame(missings_), df)
        self.columns = df.columns
        df = df.where(df.notnull(), np.nan)
        return df, missings

    def _open_data(
        self,
        order,
        valid,
<<<<<<< HEAD
    ):
        TextParser = self._read_pandas(
            encoding=self.schema["header"].get("encoding"),
            widths=[properties.MAX_FULL_REPORT_WIDTH],
            skiprows=self.skiprows,
        )
        df, self.missings = self._read_sections(TextParser, order, valid)
        return df
=======
        chunksize,
        open_with="pandas",
    ):
        if open_with == "netcdf":
            TextParser = self._read_netcdf()
        elif open_with == "pandas":
            TextParser = self._read_pandas(
                encoding=self.schema["header"].get("encoding"),
                widths=[properties.MAX_FULL_REPORT_WIDTH],
                skiprows=self.skiprows,
                chunksize=chunksize,
            )

        if isinstance(TextParser, pd.DataFrame):
            df, self.missings = self._read_sections(
                TextParser, order, valid, open_with=open_with
            )
            return df
        else:
            data_buffer = StringIO()
            missings_buffer = StringIO()
            for i, df_ in enumerate(TextParser):
                df, missings = self._read_sections(
                    df_, order, valid, open_with=open_with
                )
                missings.to_csv(
                    missings_buffer,
                    header=False,
                    mode="a",
                    encoding="utf-8",
                    index=False,
                )
                df.to_csv(
                    data_buffer,
                    header=False,
                    mode="a",
                    encoding="utf-8",
                    index=False,
                    quoting=csv.QUOTE_NONE,
                    sep=properties.internal_delimiter,
                    quotechar="\0",
                    escapechar="\0",
                )
            missings_buffer.seek(0)
            self.missings = pd.read_csv(
                missings_buffer,
                names=missings.columns,
                chunksize=None,
            )
            data_buffer.seek(0)
            return pd.read_csv(
                data_buffer,
                names=df.columns,
                chunksize=self.chunksize,
                dtype=object,
                parse_dates=self.parse_dates,
                delimiter=properties.internal_delimiter,
                quotechar="\0",
                escapechar="\0",
            )
>>>>>>> eb3433a7

    def _convert_and_decode_df(
        self,
        df,
        converter_dict,
        converter_kwargs,
        decoder_dict,
    ):
        self.missing = df.isna()
        for section in converter_dict.keys():
            if section in decoder_dict.keys():
                df[section] = self._decode_entries(
                    df[section],
                    decoder_dict[section],
                )

            df[section] = self._convert_entries(
                df[section],
                converter_dict[section],
                **converter_kwargs[section],
            )
        return df

    def _create_mask(self, df):
        if not hasattr(self, "missing"):
            self.missing = df.isna()
        if not hasattr(self, "valid"):
            self.valid = df.notna()
        mask = self.missing | self.valid
        mask[self.missings] = False
        return mask

    def _validate_df(self, df):
        mask = self._create_mask(df)
        return validate(
            df,
            mask,
            self.schema,
            self.code_tables_path,
            disables=self.disable_reads,
        )

    def _dump_atts(self, out_atts, out_path):
        """Dump attributes to atts.json."""
        data = [self.data]
        valid = [self.mask]
        logging.info(f"WRITING DATA TO FILES IN: {out_path}")
        for i, (data_df, valid_df) in enumerate(zip(data, valid)):
            header = False
            mode = "a"
            if i == 0:
                mode = "w"
                cols = [x for x in data_df]
                if isinstance(cols[0], tuple):
                    header = [":".join(x) for x in cols]
                    out_atts_json = {
                        ":".join(x): out_atts.get(x) for x in out_atts.keys()
                    }
                else:
                    header = cols
                    out_atts_json = out_atts
            kwargs = {
                "header": header,
                "mode": mode,
                "encoding": "utf-8",
                "index": True,
                "index_label": "index",
                "escapechar": "\0",
            }
            data_df.to_csv(os.path.join(out_path, "data.csv"), **kwargs)
            valid_df.to_csv(os.path.join(out_path, "mask.csv"), **kwargs)

            with open(os.path.join(out_path, "atts.json"), "w") as fileObj:
                json.dump(out_atts_json, fileObj, indent=4)<|MERGE_RESOLUTION|>--- conflicted
+++ resolved
@@ -5,11 +5,9 @@
 import json
 import logging
 import os
-<<<<<<< HEAD
-=======
+
 from copy import deepcopy
 from io import StringIO
->>>>>>> eb3433a7
 
 import numpy as np
 import pandas as pd
@@ -484,16 +482,6 @@
         self,
         order,
         valid,
-<<<<<<< HEAD
-    ):
-        TextParser = self._read_pandas(
-            encoding=self.schema["header"].get("encoding"),
-            widths=[properties.MAX_FULL_REPORT_WIDTH],
-            skiprows=self.skiprows,
-        )
-        df, self.missings = self._read_sections(TextParser, order, valid)
-        return df
-=======
         chunksize,
         open_with="pandas",
     ):
@@ -507,54 +495,10 @@
                 chunksize=chunksize,
             )
 
-        if isinstance(TextParser, pd.DataFrame):
-            df, self.missings = self._read_sections(
-                TextParser, order, valid, open_with=open_with
-            )
-            return df
-        else:
-            data_buffer = StringIO()
-            missings_buffer = StringIO()
-            for i, df_ in enumerate(TextParser):
-                df, missings = self._read_sections(
-                    df_, order, valid, open_with=open_with
-                )
-                missings.to_csv(
-                    missings_buffer,
-                    header=False,
-                    mode="a",
-                    encoding="utf-8",
-                    index=False,
-                )
-                df.to_csv(
-                    data_buffer,
-                    header=False,
-                    mode="a",
-                    encoding="utf-8",
-                    index=False,
-                    quoting=csv.QUOTE_NONE,
-                    sep=properties.internal_delimiter,
-                    quotechar="\0",
-                    escapechar="\0",
-                )
-            missings_buffer.seek(0)
-            self.missings = pd.read_csv(
-                missings_buffer,
-                names=missings.columns,
-                chunksize=None,
-            )
-            data_buffer.seek(0)
-            return pd.read_csv(
-                data_buffer,
-                names=df.columns,
-                chunksize=self.chunksize,
-                dtype=object,
-                parse_dates=self.parse_dates,
-                delimiter=properties.internal_delimiter,
-                quotechar="\0",
-                escapechar="\0",
-            )
->>>>>>> eb3433a7
+        df, self.missings = self._read_sections(
+          TextParser, order, valid, open_with=open_with
+        )
+        return df
 
     def _convert_and_decode_df(
         self,
