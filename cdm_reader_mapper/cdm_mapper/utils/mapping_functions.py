"""
Common Data Model (CDM) mappings.

Created on Wed Apr  3 10:31:18 2019

imodel: imma1

Functions to map imodel elements to CDM elements

Main functions are those invoqued in the mappings files (table_name.json)

Main functions need to be part of class mapping_functions()

Main functions get:
    - 1 positional argument (pd.Series or pd.DataFrame with imodel data or imodel element name)
    - Optionally, keyword arguments

Main function return: pd.Series, np.array or scalars

Auxiliary functions can be used and defined in or outside class mapping_functions

@author: iregon
"""

from __future__ import annotations

import datetime
import math
import uuid

import numpy as np
import pandas as pd
import swifter  # noqa
from timezonefinder import TimezoneFinder

icoads_lineage = ". Initial conversion from ICOADS R3.0.0T"
imodel_lineages = {
    "icoads": icoads_lineage,
    "icoads_r300_d714": icoads_lineage + " with supplemental data recovery",
    "icoads_r302": ". Initial conversion from ICOADS R3.0.2T NRT",
    "craid": ". Initial conversion from C-RAID",
}

c2k_methods = {
    "gdac": "method_b",
}

k_elements = {
    "gdac": 1,
}

tf = TimezoneFinder()


def find_entry(imodel, d):
    """Find entry in dict."""
    if not imodel:
        return
    if imodel in d.keys():
        return d[imodel]
    imodel = "_".join(imodel.split("_")[:-1])
    return find_entry(imodel, d)


def coord_360_to_180i(long3) -> float:
    """
    Convert longitudes within -180 and 180 degrees.

    Converts longitudes from degrees express in 0 to 360
    to decimal degrees between -180 to 180.
    According to
    https://confluence.ecmwf.int/pages/viewpage.action?pageId=149337515

    Parameters
    ----------
    long3: longitude or latitude in degrees

    Returns
    -------
    long1: longitude in decimal degrees
    """
    return (long3 + 180.0) % 360.0 - 180.0


def coord_dmh_to_90i(deg, min, hemis) -> float:
    """
    Convert latitudes within -90 and 90 degrees.

    Converts latitudes from degrees, minutes and hemisphere
    to decimal degrees between -90 to 90.

    Parameters
    ----------
    deg: longitude or latitude in degrees
    min: longitude or latitude in minutes
    hemis: Hemisphere N or S

    Returns
    -------
    var: latitude in decimal degrees
    """
    hemisphere = 1
    min_df = min / 60
    if hemis == "S":
        hemisphere = -1
    return np.round((deg + min_df), 2) * hemisphere


def convert_to_utc_i(date, zone) -> pd.DateTimeIndex:
    """
    Convert local time zone to utc.

    Parameters
    ----------
    date: datetime.series object
    zone: timezone as a string

    Returns
    -------
    date.time_index.obj in utc
    """
    datetime_index_aware = date.tz_localize(tz=zone)
    return datetime_index_aware.tz_convert("UTC")


def time_zone_i(lat, lon) -> str | None:
    """Return time zone."""
    return tf.timezone_at(lng=lon, lat=lat)


def longitude_360to180_i(lon) -> int | float:
    """Convert latitudes within 1-80 and 180 degrees."""
    if lon > 180:
        return -180 + math.fmod(lon, 180)
    else:
        return lon


def location_accuracy_i(li, lat) -> int | np.nan:
    """Calculate location accuracy."""
    degrees = {0: 0.1, 1: 1, 4: 1 / 60, 5: 1 / 3600}
    deg_km = 111
    try:
        accuracy = degrees.get(int(li), np.nan) * math.sqrt(
            (deg_km**2) * (1 + math.cos(math.radians(lat)) ** 2)
        )
    except ValueError:
        return np.nan
    if np.isnan(accuracy):
        return np.nan
    return max(1, int(round(accuracy)))


def convert_to_str(a) -> str:
    """Convert to string."""
    if a:
        a = str(a)
    return a


def string_add_i(a, b, c, sep) -> str | None:
    """Add string."""
    a = convert_to_str(a)
    b = convert_to_str(b)
    c = convert_to_str(c)
    if b:
        return sep.join(filter(None, [a, b, c]))


def to_int(value):
    """Convert value to integer if possible, return pd.NA for invalid input."""
    if pd.isna(value):
        return pd.NA
    try:
        return int(value)
    except (TypeError, ValueError):
        return pd.NA


class mapping_functions:
    """Class for mapping Common Data Model (CDM)."""

    def __init__(self, imodel):
        self.imodel = imodel
        self.utc = datetime.timezone.utc

    def datetime_decimalhour_to_hm(self, series) -> pd.Series:
        """Convert datetime object to hours and minutes."""
        hr = series.values[4]
        if not isinstance(hr, (int, float)):
            return series.apply(lambda x: None)
        timedelta = datetime.timedelta(hours=hr)
        seconds = timedelta.total_seconds()
        series["HR"] = int(seconds / 3600)
        series["M"] = int(seconds / 60) % 60
        return series

    def datetime_imma1(self, df) -> pd.DateTimeIndex:  # TZ awareness?
        """Convert to pandas datetime object for IMMA1 format."""
        if df.empty:
            return
        df = df.iloc[:, 0:4]
        date_format = "%Y-%m-%d-%H-%M"
        hr_ = df.columns[-1]
        df = df.assign(HR=df.iloc[:, -1])
        df["M"] = df["HR"].copy()
        df = df.drop(columns=hr_, axis=1)
        df = df.apply(lambda x: self.datetime_decimalhour_to_hm(x), axis=1)
        df = df.applymap(np.vectorize(to_int))
        strings = df.astype(str).apply("-".join, axis=1).values
        result = pd.to_datetime(
            strings,
            format=date_format,
            errors="coerce",
        )
        result.index = df.index
        return result

<<<<<<< HEAD
    def datetime_immt(self, df) -> pd.DatetimeIndex:
        """Convert to pandas datetime object for IMMT format."""
        date_format = "%Y-%m-%d-%H-%M"
        df["M"] = 0
        strings = df.astype(str).apply("-".join, axis=1).values
        return pd.to_datetime(
            strings,
            format=date_format,
            errors="coerce",
        )

    def datetime_utcnow(self, df) -> datetime.datetime:
        """Get actual UTC time."""
        return datetime.datetime.now(self.utc)

    def datetime_craid(self, df, format="%Y-%m-%d %H:%M:%S.%f") -> pd.DateTimeIndex:
        """Convert string to datetime object."""
        return pd.to_datetime(df.values, format=format, errors="coerce")

    def datetime_to_cdm_time(self, df) -> pd.DataFrame:
=======
    def datetime_imma1_to_utc(self, df) -> pd.DataTimeIndex:
>>>>>>> 7b42d44e
        """
        Convert to pandas datetime object for IMMA1 deck 701 format.
        Set missing hour to 12 and use latitude and longitude information
        to convert local midday to UTC time.
        """
        if df.empty:
            return

        date_format = "%Y-%m-%d-%H-%M"
        df.columns = [col[1] for col in df.columns]
        df_dates = df.iloc[:, 0:3].astype(str)
        df_dates["HR"] = "12"
        df_dates["M"] = "0"
        df_coords = df.iloc[:, 4:6].astype(float)
        lon_ = df_coords.columns[0]
        lat_ = df_coords.columns[1]
        df_coords["lon_converted"] = coord_360_to_180i(df_coords[lon_])
        time_zone = df_coords.swifter.apply(
            lambda x: time_zone_i(x[lat_], x["lon_converted"]),
            axis=1,
        )
        data = pd.to_datetime(
            df_dates.swifter.apply("-".join, axis=1).values,
            format=date_format,
            errors="coerce",
        )
        d = {"Dates": data, "Time_zone": time_zone.values}
        df_time = pd.DataFrame(data=d)

        results = df_time.swifter.apply(
            lambda x: convert_to_utc_i(x["Dates"], x["Time_zone"]), axis=1
        )
        results.index = df.index
        return results.dt.tz_convert(None)

    def datetime_imma1_701(self, df) -> pd.DateTimeIndex:
        """Convert to pandas datetime object for IMMA1 deck 701 format."""
        if df.empty:
            return
        hr = df.iloc[:, 3]
        valid_mask = hr.notna()

        results = pd.Series([pd.NaT] * len(df), index=df.index, dtype="datetime64[ns]")
        results[valid_mask] = self.datetime_imma1(df[valid_mask])
        results[~valid_mask] = self.datetime_imma1_to_utc(df[~valid_mask])
        return results

    def datetime_immt(self, df) -> pd.DatetimeIndex:
        """Convert to pandas datetime object for IMMT format."""
        date_format = "%Y-%m-%d-%H-%M"
        df["M"] = 0
        strings = df.astype(str).apply("-".join, axis=1).values
        return pd.to_datetime(
            strings,
            format=date_format,
            errors="coerce",
        )

    def datetime_utcnow(self) -> datetime.datetime:
        """Get actual UTC time."""
        return datetime.datetime.now(self.utc)

    def datetime_craid(self, df, format="%Y-%m-%d %H:%M:%S.%f") -> pd.DateTimeIndex:
        """Convert string to datetime object."""
        return pd.to_datetime(df.values, format=format, errors="coerce")

    def df_col_join(self, df, sep) -> str:
        """Join pandas Dataframe."""
        joint = df.iloc[:, 0].astype(str)
        for i in range(1, len(df.columns)):
            joint = joint + sep + df.iloc[:, i].astype(str)
        return joint

    def float_opposite(self, df) -> float:
        """Return float opposite."""
        return -df

    def select_column(self, df) -> pd.Series:
        """Select columns."""
        c = df.columns.to_list()
        c.reverse()
        s = df[c[0]].copy()
        if len(c) > 1:
            for ci in c[1:]:
                s.update(df[ci])
        return s

    def float_scale(self, df, factor=1) -> pd.DataFrame | pd.Series:
        """Multiply with scale factor."""
        return df * factor

    def integer_to_float(self, df) -> pd.DataFrame | pd.Series:
        """Convert integer to float."""
        return df.astype(float)

    def icoads_wd_conversion(self, df) -> pd.DataFrame | pd.Series:
        """Convert ICOADS WD."""
        df = df.mask(df == 361, 0)
        df = df.mask(df == 362, np.nan)
        return df

    def icoads_wd_integer_to_float(self, df) -> pd.DataFrame | pd.Series:
        """Convert ICOADS WD integer to float."""
        notna = df.notna()
        df[notna] = self.icoads_wd_conversion(df[notna])
        return self.integer_to_float(df)

    def lineage(self, df) -> str:
        """Get lineage."""
        strf = datetime.datetime.now(self.utc).strftime("%Y-%m-%d %H:%M:%S")
        imodel_lineage = find_entry(self.imodel, imodel_lineages)
        if imodel_lineage:
            strf = strf + imodel_lineage
        return strf

    def longitude_360to180(self, df) -> pd.DataFrame | pd.Series:
        """Convert longitudes within -180 and 180 degrees."""
        return np.vectorize(longitude_360to180_i)(df)

    def location_accuracy(self, df) -> pd.DataFrame | pd.Series:
        """Calculate location accuracy."""
        return np.vectorize(location_accuracy_i, otypes="f")(
            df.iloc[:, 0], df.iloc[:, 1]
        )  # last minute tweak so that is does no fail on nans!

    def observing_programme(self, df) -> pd.DataFrame | pd.Series:
        """Map observing programme."""
        op = {str(i): [5, 7, 56] for i in range(0, 6)}
        op.update({"7": [5, 7, 9]})
        return df.map(op, na_action="ignore")

    def string_add(
        self, df, prepend="", append="", separator="", zfill_col=None, zfill=None
    ) -> pd.DataFrame | pd.Series:
        """Add string."""
        if zfill_col and zfill:
            for col, width in zip(zfill_col, zfill):
                df.iloc[:, col] = df.iloc[:, col].astype(str).str.zfill(width)
        return np.vectorize(string_add_i)(prepend, df, append, separator)

    def string_join_add(
        self, df, prepend=None, append=None, separator="", zfill_col=None, zfill=None
    ) -> pd.DataFrame | pd.Series:
        """Join string."""
        if zfill_col and zfill:
            for col, width in zip(zfill_col, zfill):
                df.iloc[:, col] = df.iloc[:, col].astype(str).str.zfill(width)
        joint = self.df_col_join(df, separator)
        return np.vectorize(string_add_i)(prepend, joint, append, sep=separator)

    def temperature_celsius_to_kelvin(self, df) -> pd.DataFrame | pd.Series:
        """Convert temperature from Celsius to Kelvin."""
        method = find_entry(self.imodel, c2k_methods)
        if not method:
            method = "method_a"
        if method == "method_a":
            return df + 273.15
        if method == "method_b":
            df.iloc[:, 0] = np.where((df.iloc[:, 0] == 0) | (df.iloc[:, 0] == 5), 1, -1)
            return df.iloc[:, 0] * df.iloc[:, 1] + 273.15

    def time_accuracy(self, df) -> pd.DataFrame | pd.Series:  # ti_core
        """Calculate time accuracy."""
        # Shouldn't we use the code_table mapping for this? see CDM!
        secs = {
            "0": 3600,
            "1": int(round(3600 / 10)),
            "2": int(round(3600 / 60)),
            "3": int(round(3600 / 100)),
        }
        return df.map(secs, na_action="ignore")

    def feet_to_m(self, df) -> float:
        """Convert feet into meter."""
        df.astype(float)
        return np.round(df / 3.2808, 2)

    def gdac_uid(self, df, prepend="", append="") -> pd.DataFrame | pd.Series:
        """Generate unique UID from timestamp + ship's callsign (ID)"""
        df = df.copy()
        df["AAAA"] = df["AAAA"].apply(lambda x: f"{x:04d}")
        df["MM"] = df["MM"].apply(lambda x: f"{x:02d}")
        df["YY"] = df["YY"].apply(lambda x: f"{x:02d}")
        df["GG"] = df["GG"].astype("int64").apply(lambda x: f"{x:02d}")
        name = df.apply(lambda x: "".join(x), axis=1)
        uid = np.empty(np.shape(df["AAAA"]), dtype="U126")
        for i, n in enumerate(name):
            uid[i] = (
                str(prepend) + uuid.uuid5(uuid.NAMESPACE_OID, str(n)).hex + str(append)
            )
        df["UUID"] = uid
        return df["UUID"]

    def gdac_latitude(self, df) -> pd.DataFrame | pd.Series:
        """Add sign to latitude based on quadrant"""
        if "Qc" not in df.columns or "LaLaLa" not in df.columns:
            raise KeyError("DataFrame must contain 'Qc' and 'LaLaLa' columns")
        lat = df["LaLaLa"].copy()
        lat[df["Qc"].isin([3, 5])] *= -1
        return lat

    def gdac_longitude(self, df) -> pd.DataFrame | pd.Series:
        """Add sign to longitude based on quadrant"""
        if "Qc" not in df.columns or "LoLoLoLo" not in df.columns:
            raise KeyError("DataFrame must contain 'Qc' and 'LoLoLoLo' columns")
        lon = df["LoLoLoLo"].copy()
        lon[df["Qc"].isin([5, 7])] *= -1
        return lon<|MERGE_RESOLUTION|>--- conflicted
+++ resolved
@@ -216,30 +216,7 @@
         result.index = df.index
         return result
 
-<<<<<<< HEAD
-    def datetime_immt(self, df) -> pd.DatetimeIndex:
-        """Convert to pandas datetime object for IMMT format."""
-        date_format = "%Y-%m-%d-%H-%M"
-        df["M"] = 0
-        strings = df.astype(str).apply("-".join, axis=1).values
-        return pd.to_datetime(
-            strings,
-            format=date_format,
-            errors="coerce",
-        )
-
-    def datetime_utcnow(self, df) -> datetime.datetime:
-        """Get actual UTC time."""
-        return datetime.datetime.now(self.utc)
-
-    def datetime_craid(self, df, format="%Y-%m-%d %H:%M:%S.%f") -> pd.DateTimeIndex:
-        """Convert string to datetime object."""
-        return pd.to_datetime(df.values, format=format, errors="coerce")
-
-    def datetime_to_cdm_time(self, df) -> pd.DataFrame:
-=======
     def datetime_imma1_to_utc(self, df) -> pd.DataTimeIndex:
->>>>>>> 7b42d44e
         """
         Convert to pandas datetime object for IMMA1 deck 701 format.
         Set missing hour to 12 and use latitude and longitude information
@@ -298,7 +275,7 @@
             errors="coerce",
         )
 
-    def datetime_utcnow(self) -> datetime.datetime:
+    def datetime_utcnow(self, df) -> datetime.datetime:
         """Get actual UTC time."""
         return datetime.datetime.now(self.utc)
 
