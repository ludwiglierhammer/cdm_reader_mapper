"""Common Data Model (CDM) reader."""

from __future__ import annotations

import logging

import pandas as pd

from cdm_reader_mapper.core.databundle import DataBundle

from . import properties
from .schemas import schemas
from .utils.filereader import FileReader
from .utils.utilities import adjust_dtype, validate_arg, validate_path


class MDFFileReader(FileReader):
    """Class to represent reader output.

    Attributes
    ----------
    data : pd.DataFrame
        a pd.DataFrame with the output data
    attrs : dict
        a dictionary with the output data elements attributes
    mask : pd.DataFrame
        a pd.DataFrame with the output data validation mask
    """

    def __init__(self, *args, **kwargs):
        FileReader.__init__(self, *args, **kwargs)

    def convert_and_decode_entries(
        self,
        convert=True,
        decode=True,
        converter_dict=None,
        converter_kwargs=None,
        decoder_dict=None,
    ):
        """Convert and decode data entries by using a pre-defined data model.

        Overwrite attribute `data` with converted and/or decoded data.

        Parameters
        ----------
        convert: bool, default: True
          If True convert entries by using a pre-defined data model.
        decode: bool, default: True
          If True decode entries by using a pre-defined data model.
        converter_dict: dict of {Hashable: func}, optional
          Functions for converting values in specific columns.
          If None use information from a pre-defined data model.
        converter_kwargs: dict of {Hashable: kwargs}, optional
          Key-word arguments for converting values in specific columns.
          If None use information from a pre-defined data model.
        decoder_dict: dict, optional
          Functions for decoding values in specific columns.
          If None use information from a pre-defined data model.
        """
        if converter_dict is None:
            converter_dict = self.configurations["convert_decode"]["converter_dict"]
        if converter_kwargs is None:
            converter_kwargs = self.configurations["convert_decode"]["converter_kwargs"]
        if decoder_dict is None:
            decoder_dict = self.configurations["convert_decode"]["decoder_dict"]
<<<<<<< HEAD
=======
        if dtype is None:
            dtype = self.configurations["convert_decode"]["dtype"]
        if not (convert and decode):
            return self
>>>>>>> a344d280
        if convert is not True:
            converter_dict = {}
            converter_kwargs = {}
        if decode is not True:
            decoder_dict = {}

<<<<<<< HEAD
        dtype = self.configurations["convert_decode"]["dtype"]
        dtype = self._adjust_dtype(dtype, self.data)
        data = self._convert_and_decode_df(
            self.data,
            converter_dict,
            converter_kwargs,
            decoder_dict,
        )
        self.data = data.astype(dtype)
=======
        if isinstance(self.data, pd.DataFrame):
            dtype = adjust_dtype(dtype, self.data)
            data = self.convert_and_decode_df(
                self.data,
                converter_dict,
                converter_kwargs,
                decoder_dict,
            )
            self.data = data.astype(dtype)
        else:
            data_buffer = StringIO()
            TextParser = make_copy(self.data)
            for i, df_ in enumerate(TextParser):
                df = self.convert_and_decode_df(
                    df_,
                    converter_dict,
                    converter_kwargs,
                    decoder_dict,
                )
                df.to_csv(
                    data_buffer,
                    header=False,
                    mode="a",
                    encoding="utf-8",
                    index=False,
                    quoting=csv.QUOTE_NONE,
                    sep=properties.internal_delimiter,
                    quotechar="\0",
                    escapechar="\0",
                )
            date_columns = []
            for i, element in enumerate(list(dtype)):
                if dtype.get(element) == "datetime":
                    date_columns.append(i)
            dtype = adjust_dtype(dtype, df)
            data_buffer.seek(0)
            self.data = pd.read_csv(
                data_buffer,
                names=df.columns,
                chunksize=self.chunksize,
                dtype=dtype,
                parse_dates=date_columns,
                delimiter=properties.internal_delimiter,
                quotechar="\0",
                escapechar="\0",
            )
>>>>>>> a344d280
        return self

    def validate_entries(self, validate):
        """Validate data entries by using a pre-defined data model.

        Fill attribute `valid` with boolean mask.
        """
<<<<<<< HEAD
        self.mask = self._validate_df(self.data, isna=self.isna)
=======
        if validate is not True:
            self.mask = pd.DataFrame()
        elif isinstance(self.data, pd.DataFrame):
            self.mask = self.validate_df(self.data, isna=self.isna)
        else:
            data_buffer = StringIO()
            TextParser_ = make_copy(self.data)
            TextParser_isna_ = make_copy(self.isna)
            for i, (df_, isna_) in enumerate(zip(TextParser_, TextParser_isna_)):
                mask_ = self.validate_df(df_, isna=isna_)
                mask_.to_csv(
                    data_buffer,
                    header=False,
                    mode="a",
                    encoding="utf-8",
                    index=False,
                )
            data_buffer.seek(0)
            self.mask = pd.read_csv(
                data_buffer,
                names=df_.columns,
                chunksize=self.chunksize,
            )
>>>>>>> a344d280
        return self

    def read(
        self,
        sections=None,
        skiprows=0,
        out_path=None,
        convert=True,
        decode=True,
        converter_dict=None,
        converter_kwargs=None,
        validate=True,
        **kwargs,
    ):
        """Read data from disk.

        Parameters
        ----------
        sections : list, optional
          List with subset of data model sections to output, optional
          If None read pre-defined data model sections.
        skiprows : int
          Number of initial rows to skip from file, default: 0
        out_path : str, optional
          Path to dump output data, valid mask and attributes.
        convert: bool, default: True
          If True convert entries by using a pre-defined data model.
        decode: bool, default: True
          If True decode entries by using a pre-defined data model.
        converter_dict: dict of {Hashable: func}, optional
          Functions for converting values in specific columns.
          If None use information from a pre-defined data model.
        converter_kwargs: dict of {Hashable: kwargs}, optional
          Key-word arguments for converting values in specific columns.
          If None use information from a pre-defined data model.
        validate: bool, default: True
          Validate data entries by using a pre-defined data model.
        """
        # 0. VALIDATE INPUT
        if not validate_arg("sections", sections, list):
            return
        if not validate_arg("skiprows", skiprows, int):
            return
        if not validate_path("out_path", out_path):
            return

        self.skiprows = skiprows

        # 2. READ AND VALIDATE DATA
        logging.info(f"EXTRACTING DATA FROM MODEL: {self.imodel}")
        # 2.1. Subset data model sections to requested sections
        parsing_order = self.schema["header"].get("parsing_order")
        sections_ = [x.get(y) for x in parsing_order for y in x]
        read_sections_list = [y for x in sections_ for y in x]
        if sections is None:
            sections = read_sections_list

        # 2.2 Homogenize input data to an iterable with dataframes:
        # a list with a single dataframe
        logging.info("Getting data string from source...")
        self.configurations = self.get_configurations(read_sections_list, sections)
        self.data, self.isna = self.open_data(
            read_sections_list,
            sections,
            # INFO: Set default as "pandas" to account for custom schema
            open_with=properties.open_file.get(self.imodel, "pandas"),
        )

        # 2.3. Extract, read and validate data in same loop
<<<<<<< HEAD
        logging.info("Extracting and reading sections")
        # 2.3. Extract, read and validate data in same loop
        if convert or decode:
            self.convert_and_decode_entries(
                convert=convert,
                decode=decode,
            )
=======
        # logging.info("Extracting and reading sections")

        self.convert_and_decode_entries(
            convert=convert,
            decode=decode,
        )
>>>>>>> a344d280

        self.validate_entries(validate)

        # 3. CREATE OUTPUT DATA ATTRIBUTES
        logging.info("CREATING OUTPUT DATA ATTRIBUTES FROM DATA MODEL")
        data_columns = (
            [x for x in self.data]
            if isinstance(self.data, pd.DataFrame)
            else self.data.orig_options["names"]
        )
        out_atts = schemas.df_schema(data_columns, self.schema)

        # 4. OUTPUT TO FILES IF REQUESTED
        if out_path:
            self.dump_atts(out_atts, out_path)
        self.attrs = out_atts
        return DataBundle(
            data=self.data,
            columns=self.columns,
            dtypes=self.dtypes,
            attrs=self.attrs,
            parse_dates=self.parse_dates,
            mask=self.mask,
            imodel=self.imodel,
        )


# END AUX FUNCTIONS -----------------------------------------------------------


def read(
    source,
    imodel=None,
    ext_schema_path=None,
    ext_schema_file=None,
    ext_table_path=None,
    year_init=None,
    year_end=None,
    **kwargs,
):
    """Read data files compliant with a user specific data model.

    Reads a data file to a pandas DataFrame using a pre-defined data model.
    Read data is validates against its data model producing a boolean mask
    on output.

    The data model needs to be input to the module as a named model
    (included in the module) or as the path to a valid data model.

    Parameters
    ----------
    source: str
        The file (including path) to be read
    imodel: str, optional
        Name of internally available input data model.
        e.g. icoads_r300_d704
    ext_schema_path: str, optional
        The path to the external input data model schema file.
        The schema file must have the same name as the directory.
        One of ``imodel`` and ``ext_schema_path`` or ``ext_schema_file`` must be set.
    ext_schema_file: str, optional
        The external input data model schema file.
        One of ``imodel`` and ``ext_schema_path`` or ``ext_schema_file`` must be set.
    ext_table_path: str, optional
        The path to the external input data model code tables.
    year_init: str or int, optional
        Left border of time axis.
    year_end: str or int, optional
        Right border of time axis.

    Returns
    -------
    cdm_reader_mapper.DataBundle

    See Also
    --------
    read_tables : Read CDM tables from disk.
    write_tables : Write CDM tables to disk.
    """

    def get_list_element(lst, idx):
        try:
            return lst[idx]
        except IndexError:
            return None

    logging.basicConfig(
        format="%(levelname)s\t[%(asctime)s](%(filename)s)\t%(message)s",
        level=logging.INFO,
        datefmt="%Y%m%d %H:%M:%S",
        filename=None,
    )
    return MDFFileReader(
        source=source,
        imodel=imodel,
        ext_schema_path=ext_schema_path,
        ext_schema_file=ext_schema_file,
        ext_table_path=ext_table_path,
        year_init=year_init,
        year_end=year_end,
    ).read(**kwargs)<|MERGE_RESOLUTION|>--- conflicted
+++ resolved
@@ -64,77 +64,24 @@
             converter_kwargs = self.configurations["convert_decode"]["converter_kwargs"]
         if decoder_dict is None:
             decoder_dict = self.configurations["convert_decode"]["decoder_dict"]
-<<<<<<< HEAD
-=======
         if dtype is None:
             dtype = self.configurations["convert_decode"]["dtype"]
         if not (convert and decode):
             return self
->>>>>>> a344d280
         if convert is not True:
             converter_dict = {}
             converter_kwargs = {}
         if decode is not True:
             decoder_dict = {}
 
-<<<<<<< HEAD
-        dtype = self.configurations["convert_decode"]["dtype"]
-        dtype = self._adjust_dtype(dtype, self.data)
-        data = self._convert_and_decode_df(
+        dtype = adjust_dtype(dtype, self.data)
+        data = self.convert_and_decode_df(
             self.data,
             converter_dict,
             converter_kwargs,
             decoder_dict,
         )
         self.data = data.astype(dtype)
-=======
-        if isinstance(self.data, pd.DataFrame):
-            dtype = adjust_dtype(dtype, self.data)
-            data = self.convert_and_decode_df(
-                self.data,
-                converter_dict,
-                converter_kwargs,
-                decoder_dict,
-            )
-            self.data = data.astype(dtype)
-        else:
-            data_buffer = StringIO()
-            TextParser = make_copy(self.data)
-            for i, df_ in enumerate(TextParser):
-                df = self.convert_and_decode_df(
-                    df_,
-                    converter_dict,
-                    converter_kwargs,
-                    decoder_dict,
-                )
-                df.to_csv(
-                    data_buffer,
-                    header=False,
-                    mode="a",
-                    encoding="utf-8",
-                    index=False,
-                    quoting=csv.QUOTE_NONE,
-                    sep=properties.internal_delimiter,
-                    quotechar="\0",
-                    escapechar="\0",
-                )
-            date_columns = []
-            for i, element in enumerate(list(dtype)):
-                if dtype.get(element) == "datetime":
-                    date_columns.append(i)
-            dtype = adjust_dtype(dtype, df)
-            data_buffer.seek(0)
-            self.data = pd.read_csv(
-                data_buffer,
-                names=df.columns,
-                chunksize=self.chunksize,
-                dtype=dtype,
-                parse_dates=date_columns,
-                delimiter=properties.internal_delimiter,
-                quotechar="\0",
-                escapechar="\0",
-            )
->>>>>>> a344d280
         return self
 
     def validate_entries(self, validate):
@@ -142,33 +89,9 @@
 
         Fill attribute `valid` with boolean mask.
         """
-<<<<<<< HEAD
-        self.mask = self._validate_df(self.data, isna=self.isna)
-=======
         if validate is not True:
             self.mask = pd.DataFrame()
-        elif isinstance(self.data, pd.DataFrame):
-            self.mask = self.validate_df(self.data, isna=self.isna)
-        else:
-            data_buffer = StringIO()
-            TextParser_ = make_copy(self.data)
-            TextParser_isna_ = make_copy(self.isna)
-            for i, (df_, isna_) in enumerate(zip(TextParser_, TextParser_isna_)):
-                mask_ = self.validate_df(df_, isna=isna_)
-                mask_.to_csv(
-                    data_buffer,
-                    header=False,
-                    mode="a",
-                    encoding="utf-8",
-                    index=False,
-                )
-            data_buffer.seek(0)
-            self.mask = pd.read_csv(
-                data_buffer,
-                names=df_.columns,
-                chunksize=self.chunksize,
-            )
->>>>>>> a344d280
+        self.mask = self.validate_df(self.data, isna=self.isna)
         return self
 
     def read(
@@ -238,22 +161,12 @@
         )
 
         # 2.3. Extract, read and validate data in same loop
-<<<<<<< HEAD
         logging.info("Extracting and reading sections")
-        # 2.3. Extract, read and validate data in same loop
-        if convert or decode:
-            self.convert_and_decode_entries(
-                convert=convert,
-                decode=decode,
-            )
-=======
-        # logging.info("Extracting and reading sections")
 
         self.convert_and_decode_entries(
             convert=convert,
             decode=decode,
         )
->>>>>>> a344d280
 
         self.validate_entries(validate)
 
