--- conflicted
+++ resolved
@@ -11,12 +11,6 @@
 import numpy as np
 import pandas as pd
 import xarray as xr
-
-<<<<<<< HEAD
-from cdm_reader_mapper.common.getting_files import get_files
-=======
-from cdm_reader_mapper.common import pandas_TextParser_hdlr
->>>>>>> 0a437e0d
 
 from .. import properties
 from ..schemas import schemas
@@ -387,18 +381,6 @@
         # Schema reader will return empty if cannot read schema or is not valid
         # and will log the corresponding error
         # multiple_reports_per_line error also while reading schema
-<<<<<<< HEAD
-        logging.info("READING DATA MODEL SCHEMA FILE...")
-        if self.data_model:
-            model_path = f"{properties._base}.code_tables.{self.data_model}"
-            self.code_tables_path = get_files(model_path)
-            self.imodel = data_model
-            self.schema = schemas.read_schema(schema_name=data_model)
-        else:
-            self.code_tables_path = os.path.join(data_model_path, "code_tables")
-            self.imodel = data_model_path
-            self.schema = schemas.read_schema(ext_schema_path=data_model_path)
-=======
         if data_model_path:
             logging.info("READING DATA MODEL SCHEMA FILE...")
             self.schema = schemas.read_schema(
@@ -410,7 +392,6 @@
             self.schema = schemas.read_schema(
                 data_model, *sub_models, ext_schema_path=data_model_path
             )
->>>>>>> 0a437e0d
 
     def _adjust_dtype(self, dtype, df):
         if not isinstance(dtype, dict):
