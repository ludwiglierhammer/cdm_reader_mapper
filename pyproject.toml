<<<<<<< HEAD
[build-system]
requires = ["flit_core >=3.9,<4"]
build-backend = "flit_core.buildapi"

[project]
name = "cdm_reader_mapper"
description = "Common Data Model reader and mapper toolbox"
authors = [
  {name = "Ludwig Lierhammer", email = "ludwig.lierhammer@dwd.de"}
]
readme = {file = "README.rst", content-type = "text/x-rst"}
requires-python = ">=3.10"
license = {file = "LICENSE"}
keywords = ["cdm_reader_mapper"]
classifiers = [
  "Development Status :: 5 - Production/Stable",
  "Intended Audience :: Developers",
  "Intended Audience :: Science/Research",
  "License :: OSI Approved :: Apache Software License",
  "Natural Language :: English",
  "Operating System :: OS Independent",
  "Programming Language :: Python :: 3",
  "Programming Language :: Python :: 3.10",
  "Programming Language :: Python :: 3.11",
  "Programming Language :: Python :: 3.12"
]
dynamic = ["version"]
dependencies = [
  "bottleneck >=1.3.1",
  "dask >=2024.8.1",
  "datashader >=0.15.0",
  "distributed >=2.0",
  "h5netcdf >= 1.3.0",
  "msgpack",
  "netcdf4",
  "numba >=0.60.0",
  "pandas>=2.2.0",
  "platformdirs >4.0.0",
  "pyarrow >=15.0.0",
  "python-slugify",
  "recordlinkage >= 0.15",
  "requests",
  "swifter >=1.3.2",
  "timezonefinder >6.5.0",
  "xarray >=2023.11.0,!=2024.10.0"
]

[project.optional-dependencies]
dev = [
  "black[jupyter] ==25.1.0",
  "blackdoc ==0.3.9",
  "bumpy-my-version >=0.28.1",
  "codespell ==2.3.0",
  "coverage >=7.5.0",
  "coveralls >=4.0.1",
  "deptry ==0.20.0",
  "distributed >=2.0",
  "flake8 >=7.1.1",
  "flake8-rst-docstring >=0.3.0",
  "flit >=3.9.0",
  "isort ==5.13.2",
  "nbconvert >=7.16.4",
  "notebook",
  "pip >=24.2.0",
  "pre-commit >=3.7",
  "pylint >=3.3.1",
  "ruff >=0.7.0",
  "vulture ==2.14"
]
docs = [
  "ipykernel",
  "ipython >=8.5.0",
  "nbsphinx >=0.9.5",
  "numpydoc >=1.8.0",
  "sphinx >=7.0.0",
  "sphinx-autodoc-typehints",
  "sphinx-copybutton",
  "sphinx-book-theme >=1.0"
]
tests = [
  "pytest >=8.0.0",
  "pytest.cov >=5.0.0",
  "pytest-socket >=0.6.0",
  "pytest-xdist >=3.2"
]
all = ["cdm_reader_mapper[dev]", "cdm_reader_mapper[docs]", "cdm_reader_mapper[tests]"]

[project.urls]
"Homepage" = "https://cdm-reader-mapper.readthedocs.io"
"Source" = "https://github.com/glamod/cdm_reader_mapper"
"Changelog" = "https://cdm_reader_mapper.readthedocs.io/en/latest/history.html"
"Issue tracker" = "https://github.com/glamod/cdm_reader_mapper"

[tool]

[tool.black]
target-version = [
  "py310",
  "py311",
  "py312"
]

[tool.bumpversion]
commit = true
commit_args = "--no-verify"
tag = false
allow_dirty = false
parse = "(?P<major>\\d+)\\.(?P<minor>\\d+)\\.(?P<patch>\\d+)(\\-(?P<release>[a-z]+)(\\.(?P<build>\\d+)))?"
serialize = [
  "{major}.{minor}.{patch}-{release}.{build}",
  "{major}.{minor}.{patch}"
]

[[tool.bumpversion.files]]
filename = "cdm_reader_mapper/__init__.py"
search = "__version__ = \"{current_version}\""
replace = "__version__ = \"{new_version}\""

[tool.bumpversion.parts.build]
independent = false

[tool.bumpversion.parts.release]
optional_value = "release"
values = [
  "dev",
  "release"
]

[tool.codespell]
ignore-words-list = "sentinal, vaid, SME, ASII, TRU"
skip = "cdm_reader_mapper/mdf_reader/codes/**/*.json, cdm_reader_mapper/mdf_reader/schemas/**/*.json, cdm_reader_mapper/cdm_mapper/codes/**/*.json, tests/results/*.csv"

[tool.coverage.run]
relative_files = true
omit = ["tests/*.py"]

[tool.deptry]
extend_exclude = ["docs"]
ignore_notebooks = true
pep621_dev_dependency_groups = ["all", "dev", "docs"]

[tool.deptry.package_module_name_map]
"scikit-learn" = "sklearn"
"pyyaml" = "yaml"

[tool.deptry.per_rule_ignores]
DEP001 = ["SBCK"]
DEP002 = ["bottleneck", "pyarrow"]
DEP004 = ["pytest_socket"]

[tool.flit.sdist]
include = [
  "AUTHORS.rst",
  "CHANGES.rst",
  "CONTRIBUTING.rst",
  "LICENSE",
  "Makefile",
  "README.rst",
  "CI/requirements_ci.txt",
  "environment.yml",
  "docs/**/*.png",
  "docs/**/*.rst",
  "docs/**/*.txt",
  "docs/Makefile",
  "docs/conf.py",
  "docs/make.bat",
  "tests/**/*.py",
  "cdm_reader_mapper/**/*.json",
  "cdm_reader_mapper/**/*.py",
  "cdm_reader_mapper/**/*.txt",
  "cdm_reader_mapper/**/*.yml"
]
exclude = [
  "**/*.py[co]",
  "**/__pycache__",
  ".*",
  "docs/_*",
  "docs/modules.rst",
  "pylintrc"
]

[tool.isort]
profile = "black"
py_version = 312
append_only = true
add_imports = "from __future__ import annotations"

[tool.mypy]
python_version = 3.12
show_error_codes = true
warn_return_any = true
warn_unused_configs = true
plugins = ["numpy.typing.mypy_plugin"]

[[tool.mypy.overrides]]
module = [
  "boltons.*",
  "cftime.*",
  "jsonpickle.*",
  "numba.*",
  "pytest_socket.*",
  "SBCK.*",
  "scipy.*",
  "sklearn.*",
  "statsmodels.*",
  "yamale.*",
  "yaml.*"
]
ignore_missing_imports = true

[tool.pytest]
python_files = "test_*.py"
testpaths = ["./tests"]

[tool.ruff]
src = ["xclim"]
line-length = 150
target-version = "py312"
exclude = [
  ".git",
  "build",
  ".eggs"
]
extend-include = [
  "*.ipynb" # Include notebooks
]

[tool.ruff.format]
line-ending = "auto"

[tool.ruff.lint]
extend-select = [
  "RUF022" # unsorted-dunder-all
]
ignore = [
  "D205", # blank-line-after-summary
  "D400", # ends-in-period
  "D401" # non-imperative-mood
]
preview = true
select = [
  "C90", # mccabe-complexity
  "D", # docstrings
  "E", # pycodestyle errors
  "F", # pyflakes
  "N802", # invalid-function-name
  "S", # bandit
  "W" # pycodestyle warnings
]

[tool.ruff.lint.flake8-bandit]
check-typed-exception = true

[tool.ruff.lint.flake8-import-conventions.aliases]
numpy = "np"
pandas = "pd"
scipy = "sp"
xarray = "xr"

[tool.ruff.lint.isort]
known-first-party = ["xclim"]
case-sensitive = true
detect-same-package = false
lines-after-imports = 2
no-lines-before = ["future", "standard-library"]

[tool.ruff.lint.mccabe]
max-complexity = 15

[tool.ruff.lint.per-file-ignores]
"docs/*.py" = ["D100", "D101", "D102", "D103"]
"tests/**/*test*.py" = ["D100", "D101", "D102", "D103", "N802", "S101"]
"cdm_reader_mapper/**/__init__.py" = ["F401", "F403"]

[tool.ruff.lint.pycodestyle]
max-doc-length = 180

[tool.ruff.lint.pydocstyle]
convention = "numpy"

[tool.vulture]
exclude = []
ignore_decorators = ["@pytest.fixture"]
ignore_names = []
min_confidence = 90
paths = ["cdm_reader_mapper", "tests"]
sort_by_size = true
=======
[build-system]
requires = ["flit_core >=3.9,<4"]
build-backend = "flit_core.buildapi"

[project]
name = "cdm_reader_mapper"
description = "Common Data Model reader and mapper toolbox"
authors = [
  {name = "Ludwig Lierhammer", email = "ludwig.lierhammer@dwd.de"},
  {name = "Joseph Siddons", email = "joseph.siddons@noc.ac.uk"},
  {name = "Axel Andersson", email = "axel.andersson@dwd.de"},
  {name = "Tina Leiding", email = "tina.leiding@dwd.de"},
  {name = "Richard Cornes", email = "richard.cornes@noc.ac.uk"},
  {name = "Elizabeth Kent", email = "eck@noc.ac.uk"},
]
maintainers =  [
  {name = "Ludwig Lierhammer", email = "ludwig.lierhammer@dwd.de"},
  {name = "Joseph Siddons", email = "joseph.siddons@noc.ac.uk"},
]
readme = { file = "README.rst", content-type = "text/x-rst" }
requires-python = ">=3.10"
license = { file = "LICENSE" }
keywords = ["cdm_reader_mapper"]
classifiers = [
  "Development Status :: 5 - Production/Stable",
  "Intended Audience :: Developers",
  "Intended Audience :: Science/Research",
  "License :: OSI Approved :: Apache Software License",
  "Natural Language :: English",
  "Operating System :: OS Independent",
  "Programming Language :: Python :: 3",
  "Programming Language :: Python :: 3.10",
  "Programming Language :: Python :: 3.11",
  "Programming Language :: Python :: 3.12",
  "Programming Language :: Python :: 3.13",
]
dynamic = ["version"]
dependencies = [
  "bottleneck >=1.3.1",
  "dask >=2024.8.1",
  "datashader >=0.15.0",
  "distributed >=2.0",
  "h5netcdf >= 1.3.0",
  "msgpack",
  "netcdf4",
  "numba >=0.60.0",
  "pandas>=2.2.0",
  "platformdirs >4.0.0",
  "pyarrow >=15.0.0",
  "python-slugify",
  "recordlinkage >= 0.15",
  "requests",
  "swifter >=1.3.2",
  "timezonefinder >6.5.0",
  "xarray >=2023.11.0,!=2024.10.0",
]

[project.urls]
"Homepage" = "https://cdm-reader-mapper.readthedocs.io"
"Source" = "https://github.com/glamod/cdm_reader_mapper"
"Changelog" = "https://cdm_reader_mapper.readthedocs.io/en/latest/history.html"
"Issue tracker" = "https://github.com/glamod/cdm_reader_mapper"

[tool]

[tool.black]
target-version = [
  "py310",
  "py311",
  "py312"
]

[tool.bumpversion]
commit = true
commit_args = "--no-verify"
tag = false
allow_dirty = false
parse = "(?P<major>\\d+)\\.(?P<minor>\\d+)\\.(?P<patch>\\d+)(\\-(?P<release>[a-z]+)(\\.(?P<build>\\d+)))?"
serialize = [
  "{major}.{minor}.{patch}-{release}.{build}",
  "{major}.{minor}.{patch}",
]

[[tool.bumpversion.files]]
filename = "cdm_reader_mapper/__init__.py"
search = "__version__ = \"{current_version}\""
replace = "__version__ = \"{new_version}\""

[tool.bumpversion.parts.build]
independent = false

[tool.bumpversion.parts.release]
optional_value = "release"
values = [
  "dev",
  "release"
]

[tool.codespell]
ignore-words-list = "sentinal, vaid, SME, ASII, TRU"
skip = "cdm_reader_mapper/mdf_reader/codes/**/*.json, cdm_reader_mapper/mdf_reader/schemas/**/*.json, cdm_reader_mapper/cdm_mapper/codes/**/*.json, tests/results/*.csv"

[tool.coverage.run]
relative_files = true
omit = ["tests/*.py"]

[tool.deptry]
extend_exclude = ["docs"]
ignore_notebooks = true
pep621_dev_dependency_groups = ["all", "dev", "docs"]

[tool.deptry.package_module_name_map]
"scikit-learn" = "sklearn"
"pyyaml" = "yaml"

[tool.deptry.per_rule_ignores]
DEP001 = ["SBCK"]
DEP002 = ["bottleneck", "pyarrow"]
DEP004 = ["matplotlib", "pytest_socket"]

[tool.flit.sdist]
include = [
  "AUTHORS.rst",
  "CHANGES.rst",
  "CONTRIBUTING.rst",
  "LICENSE",
  "Makefile",
  "README.rst",
  "CI/requirements_ci.txt",
  "environment.yml",
  "docs/**/*.png",
  "docs/**/*.rst",
  "docs/**/*.txt",
  "docs/Makefile",
  "docs/conf.py",
  "docs/make.bat",
  "tests/**/*.py",
  "cdm_reader_mapper/**/*.json",
  "cdm_reader_mapper/**/*.py",
  "cdm_reader_mapper/**/*.txt",
  "cdm_reader_mapper/**/*.yml",
]
exclude = [
  "**/*.py[co]",
  "**/__pycache__",
  ".*",
  "docs/_*",
  "docs/modules.rst",
  "pylintrc",
]

[tool.isort]
profile = "black"
py_version = 312
append_only = true
add_imports = "from __future__ import annotations"

[tool.mypy]
python_version = 3.12
show_error_codes = true
warn_return_any = true
warn_unused_configs = true
plugins = ["numpy.typing.mypy_plugin"]

[[tool.mypy.overrides]]
module = [
  "boltons.*",
  "cftime.*",
  "jsonpickle.*",
  "numba.*",
  "pytest_socket.*",
  "SBCK.*",
  "scipy.*",
  "sklearn.*",
  "statsmodels.*",
  "yamale.*",
  "yaml.*",
]
ignore_missing_imports = true

[tool.pytest]
python_files = "test_*.py"
testpaths = ["./tests"]

[tool.ruff]
src = ["xclim"]
line-length = 150
target-version = "py312"
exclude = [
  ".git",
  "build",
  ".eggs"
]
extend-include = [
  "*.ipynb", # Include notebooks
]

[tool.ruff.format]
line-ending = "auto"

[tool.ruff.lint]
extend-select = [
  "RUF022", # unsorted-dunder-all
]
ignore = [
  "D205", # blank-line-after-summary
  "D400", # ends-in-period
  "D401", # non-imperative-mood
]
preview = true
select = [
  "C90",  # mccabe-complexity
  "D",    # docstrings
  "E",    # pycodestyle errors
  "F",    # pyflakes
  "N802", # invalid-function-name
  "S",    # bandit
  "W",    # pycodestyle warnings
]

[tool.ruff.lint.flake8-bandit]
check-typed-exception = true

[tool.ruff.lint.flake8-import-conventions.aliases]
"matplotlib.pyplot" = "plt"
numpy = "np"
pandas = "pd"
scipy = "sp"
xarray = "xr"

[tool.ruff.lint.isort]
known-first-party = ["xclim"]
case-sensitive = true
detect-same-package = false
lines-after-imports = 2
no-lines-before = ["future", "standard-library"]

[tool.ruff.lint.mccabe]
max-complexity = 15

[tool.ruff.lint.per-file-ignores]
"docs/*.py" = ["D100", "D101", "D102", "D103"]
"tests/**/*test*.py" = ["D100", "D101", "D102", "D103", "N802", "S101"]
"cdm_reader_mapper/**/__init__.py" = ["F401", "F403"]

[tool.ruff.lint.pycodestyle]
max-doc-length = 180

[tool.ruff.lint.pydocstyle]
convention = "numpy"

[tool.vulture]
exclude = []
ignore_decorators = ["@pytest.fixture"]
ignore_names = []
min_confidence = 90
paths = ["cdm_reader_mapper", "tests"]
sort_by_size = true

[dependency-groups]
dev = [
  "pytest>=8.3.4",
  "pytest-cov>=6.0.0",
  "pytest-env>=1.1.5"
]
>>>>>>> 43a2de3b
<|MERGE_RESOLUTION|>--- conflicted
+++ resolved
@@ -1,555 +1,305 @@
-<<<<<<< HEAD
-[build-system]
-requires = ["flit_core >=3.9,<4"]
-build-backend = "flit_core.buildapi"
-
-[project]
-name = "cdm_reader_mapper"
-description = "Common Data Model reader and mapper toolbox"
-authors = [
-  {name = "Ludwig Lierhammer", email = "ludwig.lierhammer@dwd.de"}
-]
-readme = {file = "README.rst", content-type = "text/x-rst"}
-requires-python = ">=3.10"
-license = {file = "LICENSE"}
-keywords = ["cdm_reader_mapper"]
-classifiers = [
-  "Development Status :: 5 - Production/Stable",
-  "Intended Audience :: Developers",
-  "Intended Audience :: Science/Research",
-  "License :: OSI Approved :: Apache Software License",
-  "Natural Language :: English",
-  "Operating System :: OS Independent",
-  "Programming Language :: Python :: 3",
-  "Programming Language :: Python :: 3.10",
-  "Programming Language :: Python :: 3.11",
-  "Programming Language :: Python :: 3.12"
-]
-dynamic = ["version"]
-dependencies = [
-  "bottleneck >=1.3.1",
-  "dask >=2024.8.1",
-  "datashader >=0.15.0",
-  "distributed >=2.0",
-  "h5netcdf >= 1.3.0",
-  "msgpack",
-  "netcdf4",
-  "numba >=0.60.0",
-  "pandas>=2.2.0",
-  "platformdirs >4.0.0",
-  "pyarrow >=15.0.0",
-  "python-slugify",
-  "recordlinkage >= 0.15",
-  "requests",
-  "swifter >=1.3.2",
-  "timezonefinder >6.5.0",
-  "xarray >=2023.11.0,!=2024.10.0"
-]
-
-[project.optional-dependencies]
-dev = [
-  "black[jupyter] ==25.1.0",
-  "blackdoc ==0.3.9",
-  "bumpy-my-version >=0.28.1",
-  "codespell ==2.3.0",
-  "coverage >=7.5.0",
-  "coveralls >=4.0.1",
-  "deptry ==0.20.0",
-  "distributed >=2.0",
-  "flake8 >=7.1.1",
-  "flake8-rst-docstring >=0.3.0",
-  "flit >=3.9.0",
-  "isort ==5.13.2",
-  "nbconvert >=7.16.4",
-  "notebook",
-  "pip >=24.2.0",
-  "pre-commit >=3.7",
-  "pylint >=3.3.1",
-  "ruff >=0.7.0",
-  "vulture ==2.14"
-]
-docs = [
-  "ipykernel",
-  "ipython >=8.5.0",
-  "nbsphinx >=0.9.5",
-  "numpydoc >=1.8.0",
-  "sphinx >=7.0.0",
-  "sphinx-autodoc-typehints",
-  "sphinx-copybutton",
-  "sphinx-book-theme >=1.0"
-]
-tests = [
-  "pytest >=8.0.0",
-  "pytest.cov >=5.0.0",
-  "pytest-socket >=0.6.0",
-  "pytest-xdist >=3.2"
-]
-all = ["cdm_reader_mapper[dev]", "cdm_reader_mapper[docs]", "cdm_reader_mapper[tests]"]
-
-[project.urls]
-"Homepage" = "https://cdm-reader-mapper.readthedocs.io"
-"Source" = "https://github.com/glamod/cdm_reader_mapper"
-"Changelog" = "https://cdm_reader_mapper.readthedocs.io/en/latest/history.html"
-"Issue tracker" = "https://github.com/glamod/cdm_reader_mapper"
-
-[tool]
-
-[tool.black]
-target-version = [
-  "py310",
-  "py311",
-  "py312"
-]
-
-[tool.bumpversion]
-commit = true
-commit_args = "--no-verify"
-tag = false
-allow_dirty = false
-parse = "(?P<major>\\d+)\\.(?P<minor>\\d+)\\.(?P<patch>\\d+)(\\-(?P<release>[a-z]+)(\\.(?P<build>\\d+)))?"
-serialize = [
-  "{major}.{minor}.{patch}-{release}.{build}",
-  "{major}.{minor}.{patch}"
-]
-
-[[tool.bumpversion.files]]
-filename = "cdm_reader_mapper/__init__.py"
-search = "__version__ = \"{current_version}\""
-replace = "__version__ = \"{new_version}\""
-
-[tool.bumpversion.parts.build]
-independent = false
-
-[tool.bumpversion.parts.release]
-optional_value = "release"
-values = [
-  "dev",
-  "release"
-]
-
-[tool.codespell]
-ignore-words-list = "sentinal, vaid, SME, ASII, TRU"
-skip = "cdm_reader_mapper/mdf_reader/codes/**/*.json, cdm_reader_mapper/mdf_reader/schemas/**/*.json, cdm_reader_mapper/cdm_mapper/codes/**/*.json, tests/results/*.csv"
-
-[tool.coverage.run]
-relative_files = true
-omit = ["tests/*.py"]
-
-[tool.deptry]
-extend_exclude = ["docs"]
-ignore_notebooks = true
-pep621_dev_dependency_groups = ["all", "dev", "docs"]
-
-[tool.deptry.package_module_name_map]
-"scikit-learn" = "sklearn"
-"pyyaml" = "yaml"
-
-[tool.deptry.per_rule_ignores]
-DEP001 = ["SBCK"]
-DEP002 = ["bottleneck", "pyarrow"]
-DEP004 = ["pytest_socket"]
-
-[tool.flit.sdist]
-include = [
-  "AUTHORS.rst",
-  "CHANGES.rst",
-  "CONTRIBUTING.rst",
-  "LICENSE",
-  "Makefile",
-  "README.rst",
-  "CI/requirements_ci.txt",
-  "environment.yml",
-  "docs/**/*.png",
-  "docs/**/*.rst",
-  "docs/**/*.txt",
-  "docs/Makefile",
-  "docs/conf.py",
-  "docs/make.bat",
-  "tests/**/*.py",
-  "cdm_reader_mapper/**/*.json",
-  "cdm_reader_mapper/**/*.py",
-  "cdm_reader_mapper/**/*.txt",
-  "cdm_reader_mapper/**/*.yml"
-]
-exclude = [
-  "**/*.py[co]",
-  "**/__pycache__",
-  ".*",
-  "docs/_*",
-  "docs/modules.rst",
-  "pylintrc"
-]
-
-[tool.isort]
-profile = "black"
-py_version = 312
-append_only = true
-add_imports = "from __future__ import annotations"
-
-[tool.mypy]
-python_version = 3.12
-show_error_codes = true
-warn_return_any = true
-warn_unused_configs = true
-plugins = ["numpy.typing.mypy_plugin"]
-
-[[tool.mypy.overrides]]
-module = [
-  "boltons.*",
-  "cftime.*",
-  "jsonpickle.*",
-  "numba.*",
-  "pytest_socket.*",
-  "SBCK.*",
-  "scipy.*",
-  "sklearn.*",
-  "statsmodels.*",
-  "yamale.*",
-  "yaml.*"
-]
-ignore_missing_imports = true
-
-[tool.pytest]
-python_files = "test_*.py"
-testpaths = ["./tests"]
-
-[tool.ruff]
-src = ["xclim"]
-line-length = 150
-target-version = "py312"
-exclude = [
-  ".git",
-  "build",
-  ".eggs"
-]
-extend-include = [
-  "*.ipynb" # Include notebooks
-]
-
-[tool.ruff.format]
-line-ending = "auto"
-
-[tool.ruff.lint]
-extend-select = [
-  "RUF022" # unsorted-dunder-all
-]
-ignore = [
-  "D205", # blank-line-after-summary
-  "D400", # ends-in-period
-  "D401" # non-imperative-mood
-]
-preview = true
-select = [
-  "C90", # mccabe-complexity
-  "D", # docstrings
-  "E", # pycodestyle errors
-  "F", # pyflakes
-  "N802", # invalid-function-name
-  "S", # bandit
-  "W" # pycodestyle warnings
-]
-
-[tool.ruff.lint.flake8-bandit]
-check-typed-exception = true
-
-[tool.ruff.lint.flake8-import-conventions.aliases]
-numpy = "np"
-pandas = "pd"
-scipy = "sp"
-xarray = "xr"
-
-[tool.ruff.lint.isort]
-known-first-party = ["xclim"]
-case-sensitive = true
-detect-same-package = false
-lines-after-imports = 2
-no-lines-before = ["future", "standard-library"]
-
-[tool.ruff.lint.mccabe]
-max-complexity = 15
-
-[tool.ruff.lint.per-file-ignores]
-"docs/*.py" = ["D100", "D101", "D102", "D103"]
-"tests/**/*test*.py" = ["D100", "D101", "D102", "D103", "N802", "S101"]
-"cdm_reader_mapper/**/__init__.py" = ["F401", "F403"]
-
-[tool.ruff.lint.pycodestyle]
-max-doc-length = 180
-
-[tool.ruff.lint.pydocstyle]
-convention = "numpy"
-
-[tool.vulture]
-exclude = []
-ignore_decorators = ["@pytest.fixture"]
-ignore_names = []
-min_confidence = 90
-paths = ["cdm_reader_mapper", "tests"]
-sort_by_size = true
-=======
-[build-system]
-requires = ["flit_core >=3.9,<4"]
-build-backend = "flit_core.buildapi"
-
-[project]
-name = "cdm_reader_mapper"
-description = "Common Data Model reader and mapper toolbox"
-authors = [
-  {name = "Ludwig Lierhammer", email = "ludwig.lierhammer@dwd.de"},
-  {name = "Joseph Siddons", email = "joseph.siddons@noc.ac.uk"},
-  {name = "Axel Andersson", email = "axel.andersson@dwd.de"},
-  {name = "Tina Leiding", email = "tina.leiding@dwd.de"},
-  {name = "Richard Cornes", email = "richard.cornes@noc.ac.uk"},
-  {name = "Elizabeth Kent", email = "eck@noc.ac.uk"},
-]
-maintainers =  [
-  {name = "Ludwig Lierhammer", email = "ludwig.lierhammer@dwd.de"},
-  {name = "Joseph Siddons", email = "joseph.siddons@noc.ac.uk"},
-]
-readme = { file = "README.rst", content-type = "text/x-rst" }
-requires-python = ">=3.10"
-license = { file = "LICENSE" }
-keywords = ["cdm_reader_mapper"]
-classifiers = [
-  "Development Status :: 5 - Production/Stable",
-  "Intended Audience :: Developers",
-  "Intended Audience :: Science/Research",
-  "License :: OSI Approved :: Apache Software License",
-  "Natural Language :: English",
-  "Operating System :: OS Independent",
-  "Programming Language :: Python :: 3",
-  "Programming Language :: Python :: 3.10",
-  "Programming Language :: Python :: 3.11",
-  "Programming Language :: Python :: 3.12",
-  "Programming Language :: Python :: 3.13",
-]
-dynamic = ["version"]
-dependencies = [
-  "bottleneck >=1.3.1",
-  "dask >=2024.8.1",
-  "datashader >=0.15.0",
-  "distributed >=2.0",
-  "h5netcdf >= 1.3.0",
-  "msgpack",
-  "netcdf4",
-  "numba >=0.60.0",
-  "pandas>=2.2.0",
-  "platformdirs >4.0.0",
-  "pyarrow >=15.0.0",
-  "python-slugify",
-  "recordlinkage >= 0.15",
-  "requests",
-  "swifter >=1.3.2",
-  "timezonefinder >6.5.0",
-  "xarray >=2023.11.0,!=2024.10.0",
-]
-
-[project.urls]
-"Homepage" = "https://cdm-reader-mapper.readthedocs.io"
-"Source" = "https://github.com/glamod/cdm_reader_mapper"
-"Changelog" = "https://cdm_reader_mapper.readthedocs.io/en/latest/history.html"
-"Issue tracker" = "https://github.com/glamod/cdm_reader_mapper"
-
-[tool]
-
-[tool.black]
-target-version = [
-  "py310",
-  "py311",
-  "py312"
-]
-
-[tool.bumpversion]
-commit = true
-commit_args = "--no-verify"
-tag = false
-allow_dirty = false
-parse = "(?P<major>\\d+)\\.(?P<minor>\\d+)\\.(?P<patch>\\d+)(\\-(?P<release>[a-z]+)(\\.(?P<build>\\d+)))?"
-serialize = [
-  "{major}.{minor}.{patch}-{release}.{build}",
-  "{major}.{minor}.{patch}",
-]
-
-[[tool.bumpversion.files]]
-filename = "cdm_reader_mapper/__init__.py"
-search = "__version__ = \"{current_version}\""
-replace = "__version__ = \"{new_version}\""
-
-[tool.bumpversion.parts.build]
-independent = false
-
-[tool.bumpversion.parts.release]
-optional_value = "release"
-values = [
-  "dev",
-  "release"
-]
-
-[tool.codespell]
-ignore-words-list = "sentinal, vaid, SME, ASII, TRU"
-skip = "cdm_reader_mapper/mdf_reader/codes/**/*.json, cdm_reader_mapper/mdf_reader/schemas/**/*.json, cdm_reader_mapper/cdm_mapper/codes/**/*.json, tests/results/*.csv"
-
-[tool.coverage.run]
-relative_files = true
-omit = ["tests/*.py"]
-
-[tool.deptry]
-extend_exclude = ["docs"]
-ignore_notebooks = true
-pep621_dev_dependency_groups = ["all", "dev", "docs"]
-
-[tool.deptry.package_module_name_map]
-"scikit-learn" = "sklearn"
-"pyyaml" = "yaml"
-
-[tool.deptry.per_rule_ignores]
-DEP001 = ["SBCK"]
-DEP002 = ["bottleneck", "pyarrow"]
-DEP004 = ["matplotlib", "pytest_socket"]
-
-[tool.flit.sdist]
-include = [
-  "AUTHORS.rst",
-  "CHANGES.rst",
-  "CONTRIBUTING.rst",
-  "LICENSE",
-  "Makefile",
-  "README.rst",
-  "CI/requirements_ci.txt",
-  "environment.yml",
-  "docs/**/*.png",
-  "docs/**/*.rst",
-  "docs/**/*.txt",
-  "docs/Makefile",
-  "docs/conf.py",
-  "docs/make.bat",
-  "tests/**/*.py",
-  "cdm_reader_mapper/**/*.json",
-  "cdm_reader_mapper/**/*.py",
-  "cdm_reader_mapper/**/*.txt",
-  "cdm_reader_mapper/**/*.yml",
-]
-exclude = [
-  "**/*.py[co]",
-  "**/__pycache__",
-  ".*",
-  "docs/_*",
-  "docs/modules.rst",
-  "pylintrc",
-]
-
-[tool.isort]
-profile = "black"
-py_version = 312
-append_only = true
-add_imports = "from __future__ import annotations"
-
-[tool.mypy]
-python_version = 3.12
-show_error_codes = true
-warn_return_any = true
-warn_unused_configs = true
-plugins = ["numpy.typing.mypy_plugin"]
-
-[[tool.mypy.overrides]]
-module = [
-  "boltons.*",
-  "cftime.*",
-  "jsonpickle.*",
-  "numba.*",
-  "pytest_socket.*",
-  "SBCK.*",
-  "scipy.*",
-  "sklearn.*",
-  "statsmodels.*",
-  "yamale.*",
-  "yaml.*",
-]
-ignore_missing_imports = true
-
-[tool.pytest]
-python_files = "test_*.py"
-testpaths = ["./tests"]
-
-[tool.ruff]
-src = ["xclim"]
-line-length = 150
-target-version = "py312"
-exclude = [
-  ".git",
-  "build",
-  ".eggs"
-]
-extend-include = [
-  "*.ipynb", # Include notebooks
-]
-
-[tool.ruff.format]
-line-ending = "auto"
-
-[tool.ruff.lint]
-extend-select = [
-  "RUF022", # unsorted-dunder-all
-]
-ignore = [
-  "D205", # blank-line-after-summary
-  "D400", # ends-in-period
-  "D401", # non-imperative-mood
-]
-preview = true
-select = [
-  "C90",  # mccabe-complexity
-  "D",    # docstrings
-  "E",    # pycodestyle errors
-  "F",    # pyflakes
-  "N802", # invalid-function-name
-  "S",    # bandit
-  "W",    # pycodestyle warnings
-]
-
-[tool.ruff.lint.flake8-bandit]
-check-typed-exception = true
-
-[tool.ruff.lint.flake8-import-conventions.aliases]
-"matplotlib.pyplot" = "plt"
-numpy = "np"
-pandas = "pd"
-scipy = "sp"
-xarray = "xr"
-
-[tool.ruff.lint.isort]
-known-first-party = ["xclim"]
-case-sensitive = true
-detect-same-package = false
-lines-after-imports = 2
-no-lines-before = ["future", "standard-library"]
-
-[tool.ruff.lint.mccabe]
-max-complexity = 15
-
-[tool.ruff.lint.per-file-ignores]
-"docs/*.py" = ["D100", "D101", "D102", "D103"]
-"tests/**/*test*.py" = ["D100", "D101", "D102", "D103", "N802", "S101"]
-"cdm_reader_mapper/**/__init__.py" = ["F401", "F403"]
-
-[tool.ruff.lint.pycodestyle]
-max-doc-length = 180
-
-[tool.ruff.lint.pydocstyle]
-convention = "numpy"
-
-[tool.vulture]
-exclude = []
-ignore_decorators = ["@pytest.fixture"]
-ignore_names = []
-min_confidence = 90
-paths = ["cdm_reader_mapper", "tests"]
-sort_by_size = true
-
-[dependency-groups]
-dev = [
-  "pytest>=8.3.4",
-  "pytest-cov>=6.0.0",
-  "pytest-env>=1.1.5"
-]
->>>>>>> 43a2de3b
+[build-system]
+requires = ["flit_core >=3.9,<4"]
+build-backend = "flit_core.buildapi"
+
+[project]
+name = "cdm_reader_mapper"
+description = "Common Data Model reader and mapper toolbox"
+authors = [
+  {name = "Ludwig Lierhammer", email = "ludwig.lierhammer@dwd.de"},
+  {name = "Joseph Siddons", email = "joseph.siddons@noc.ac.uk"},
+  {name = "Axel Andersson", email = "axel.andersson@dwd.de"},
+  {name = "Tina Leiding", email = "tina.leiding@dwd.de"},
+  {name = "Richard Cornes", email = "richard.cornes@noc.ac.uk"},
+  {name = "Elizabeth Kent", email = "eck@noc.ac.uk"},
+]
+maintainers =  [
+  {name = "Ludwig Lierhammer", email = "ludwig.lierhammer@dwd.de"},
+  {name = "Joseph Siddons", email = "joseph.siddons@noc.ac.uk"},
+]
+readme = { file = "README.rst", content-type = "text/x-rst" }
+requires-python = ">=3.10"
+license = { file = "LICENSE" }
+keywords = ["cdm_reader_mapper"]
+classifiers = [
+  "Development Status :: 5 - Production/Stable",
+  "Intended Audience :: Developers",
+  "Intended Audience :: Science/Research",
+  "License :: OSI Approved :: Apache Software License",
+  "Natural Language :: English",
+  "Operating System :: OS Independent",
+  "Programming Language :: Python :: 3",
+  "Programming Language :: Python :: 3.10",
+  "Programming Language :: Python :: 3.11",
+  "Programming Language :: Python :: 3.12",
+  "Programming Language :: Python :: 3.13",
+]
+dynamic = ["version"]
+dependencies = [
+  "bottleneck >=1.3.1",
+  "dask >=2024.8.1",
+  "datashader >=0.15.0",
+  "distributed >=2.0",
+  "h5netcdf >= 1.3.0",
+  "msgpack",
+  "netcdf4",
+  "numba >=0.60.0",
+  "pandas>=2.2.0",
+  "platformdirs >4.0.0",
+  "pyarrow >=15.0.0",
+  "python-slugify",
+  "recordlinkage >= 0.15",
+  "requests",
+  "swifter >=1.3.2",
+  "timezonefinder >6.5.0",
+  "xarray >=2023.11.0,!=2024.10.0",
+]
+
+[project.optional-dependencies]
+dev = [
+  "black[jupyter] ==25.1.0",
+  "blackdoc ==0.3.9",
+  "bumpy-my-version >=0.28.1",
+  "codespell ==2.3.0",
+  "coverage >=7.5.0",
+  "coveralls >=4.0.1",
+  "deptry ==0.20.0",
+  "distributed >=2.0",
+  "flake8 >=7.1.1",
+  "flake8-rst-docstring >=0.3.0",
+  "flit >=3.9.0",
+  "isort ==5.13.2",
+  "nbconvert >=7.16.4",
+  "notebook",
+  "pip >=24.2.0",
+  "pre-commit >=3.7",
+  "pylint >=3.3.1",
+  "ruff >=0.7.0",
+  "vulture ==2.14"
+]
+docs = [
+  "ipykernel",
+  "ipython >=8.5.0",
+  "nbsphinx >=0.9.5",
+  "numpydoc >=1.8.0",
+  "sphinx >=7.0.0",
+  "sphinx-autodoc-typehints",
+  "sphinx-copybutton",
+  "sphinx-book-theme >=1.0"
+]
+tests = [
+  "pytest >=8.0.0",
+  "pytest.cov >=5.0.0",
+  "pytest-socket >=0.6.0",
+  "pytest-xdist >=3.2"
+]
+all = ["cdm_reader_mapper[dev]", "cdm_reader_mapper[docs]", "cdm_reader_mapper[tests]"]
+
+[project.urls]
+"Homepage" = "https://cdm-reader-mapper.readthedocs.io"
+"Source" = "https://github.com/glamod/cdm_reader_mapper"
+"Changelog" = "https://cdm_reader_mapper.readthedocs.io/en/latest/history.html"
+"Issue tracker" = "https://github.com/glamod/cdm_reader_mapper"
+
+[tool]
+
+[tool.black]
+target-version = [
+  "py310",
+  "py311",
+  "py312"
+]
+
+[tool.bumpversion]
+commit = true
+commit_args = "--no-verify"
+tag = false
+allow_dirty = false
+parse = "(?P<major>\\d+)\\.(?P<minor>\\d+)\\.(?P<patch>\\d+)(\\-(?P<release>[a-z]+)(\\.(?P<build>\\d+)))?"
+serialize = [
+  "{major}.{minor}.{patch}-{release}.{build}",
+  "{major}.{minor}.{patch}",
+]
+
+[[tool.bumpversion.files]]
+filename = "cdm_reader_mapper/__init__.py"
+search = "__version__ = \"{current_version}\""
+replace = "__version__ = \"{new_version}\""
+
+[tool.bumpversion.parts.build]
+independent = false
+
+[tool.bumpversion.parts.release]
+optional_value = "release"
+values = [
+  "dev",
+  "release"
+]
+
+[tool.codespell]
+ignore-words-list = "sentinal, vaid, SME, ASII, TRU"
+skip = "cdm_reader_mapper/mdf_reader/codes/**/*.json, cdm_reader_mapper/mdf_reader/schemas/**/*.json, cdm_reader_mapper/cdm_mapper/codes/**/*.json, tests/results/*.csv"
+
+[tool.coverage.run]
+relative_files = true
+omit = ["tests/*.py"]
+
+[tool.deptry]
+extend_exclude = ["docs"]
+ignore_notebooks = true
+pep621_dev_dependency_groups = ["all", "dev", "docs"]
+
+[tool.deptry.package_module_name_map]
+"scikit-learn" = "sklearn"
+"pyyaml" = "yaml"
+
+[tool.deptry.per_rule_ignores]
+DEP001 = ["SBCK"]
+DEP002 = ["bottleneck", "pyarrow"]
+DEP004 = ["matplotlib", "pytest_socket"]
+
+[tool.flit.sdist]
+include = [
+  "AUTHORS.rst",
+  "CHANGES.rst",
+  "CONTRIBUTING.rst",
+  "LICENSE",
+  "Makefile",
+  "README.rst",
+  "CI/requirements_ci.txt",
+  "environment.yml",
+  "docs/**/*.png",
+  "docs/**/*.rst",
+  "docs/**/*.txt",
+  "docs/Makefile",
+  "docs/conf.py",
+  "docs/make.bat",
+  "tests/**/*.py",
+  "cdm_reader_mapper/**/*.json",
+  "cdm_reader_mapper/**/*.py",
+  "cdm_reader_mapper/**/*.txt",
+  "cdm_reader_mapper/**/*.yml",
+]
+exclude = [
+  "**/*.py[co]",
+  "**/__pycache__",
+  ".*",
+  "docs/_*",
+  "docs/modules.rst",
+  "pylintrc",
+]
+
+[tool.isort]
+profile = "black"
+py_version = 312
+append_only = true
+add_imports = "from __future__ import annotations"
+
+[tool.mypy]
+python_version = 3.12
+show_error_codes = true
+warn_return_any = true
+warn_unused_configs = true
+plugins = ["numpy.typing.mypy_plugin"]
+
+[[tool.mypy.overrides]]
+module = [
+  "boltons.*",
+  "cftime.*",
+  "jsonpickle.*",
+  "numba.*",
+  "pytest_socket.*",
+  "SBCK.*",
+  "scipy.*",
+  "sklearn.*",
+  "statsmodels.*",
+  "yamale.*",
+  "yaml.*",
+]
+ignore_missing_imports = true
+
+[tool.pytest]
+python_files = "test_*.py"
+testpaths = ["./tests"]
+
+[tool.ruff]
+src = ["xclim"]
+line-length = 150
+target-version = "py312"
+exclude = [
+  ".git",
+  "build",
+  ".eggs"
+]
+extend-include = [
+  "*.ipynb", # Include notebooks
+]
+
+[tool.ruff.format]
+line-ending = "auto"
+
+[tool.ruff.lint]
+extend-select = [
+  "RUF022", # unsorted-dunder-all
+]
+ignore = [
+  "D205", # blank-line-after-summary
+  "D400", # ends-in-period
+  "D401", # non-imperative-mood
+]
+preview = true
+select = [
+  "C90",  # mccabe-complexity
+  "D",    # docstrings
+  "E",    # pycodestyle errors
+  "F",    # pyflakes
+  "N802", # invalid-function-name
+  "S",    # bandit
+  "W",    # pycodestyle warnings
+]
+
+[tool.ruff.lint.flake8-bandit]
+check-typed-exception = true
+
+[tool.ruff.lint.flake8-import-conventions.aliases]
+"matplotlib.pyplot" = "plt"
+numpy = "np"
+pandas = "pd"
+scipy = "sp"
+xarray = "xr"
+
+[tool.ruff.lint.isort]
+known-first-party = ["xclim"]
+case-sensitive = true
+detect-same-package = false
+lines-after-imports = 2
+no-lines-before = ["future", "standard-library"]
+
+[tool.ruff.lint.mccabe]
+max-complexity = 15
+
+[tool.ruff.lint.per-file-ignores]
+"docs/*.py" = ["D100", "D101", "D102", "D103"]
+"tests/**/*test*.py" = ["D100", "D101", "D102", "D103", "N802", "S101"]
+"cdm_reader_mapper/**/__init__.py" = ["F401", "F403"]
+
+[tool.ruff.lint.pycodestyle]
+max-doc-length = 180
+
+[tool.ruff.lint.pydocstyle]
+convention = "numpy"
+
+[tool.vulture]
+exclude = []
+ignore_decorators = ["@pytest.fixture"]
+ignore_names = []
+min_confidence = 90
+paths = ["cdm_reader_mapper", "tests"]
+sort_by_size = true
+
+[dependency-groups]
+dev = [
+  "pytest>=8.3.4",
+  "pytest-cov>=6.0.0",
+  "pytest-env>=1.1.5"
+]