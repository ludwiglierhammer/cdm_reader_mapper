--- conflicted
+++ resolved
@@ -1,185 +1,173 @@
-from __future__ import annotations
-
-import os
-
-import pytest  # noqa
-
-from cdm_reader_mapper import test_data
-
-from ._testing_workflow_suite import _testing_suite
-
-
-@pytest.mark.parametrize(
-    "imodel, cdm_subset, codes_subset, mapping, drops, mdf_kwargs",
-    [
-        ("icoads_r300_d714", None, None, True, None, {}),
-        (
-            "icoads_r300_d714",
-            None,
-            None,
-            False,
-            None,
-            {"sections": ["core", "c99"]},
-        ),
-        ("icoads_r300_d701_type1", None, None, True, None, {}),
-        ("icoads_r300_d701_type2", None, None, True, None, {}),
-        ("icoads_r300_d702", None, None, True, None, {}),
-        ("icoads_r300_d703", None, None, True, None, {}),
-        ("icoads_r300_d704", None, None, True, None, {}),
-        ("icoads_r300_d705", None, None, True, None, {}),
-        ("icoads_r300_d706", None, None, True, None, {}),
-        ("icoads_r300_d707", None, None, True, None, {}),
-        ("icoads_r300_d721", None, None, True, None, {}),
-        ("icoads_r300_d730", None, None, True, None, {}),
-        ("icoads_r300_d781", None, None, True, None, {}),
-        ("icoads_r302_d794", None, None, True, None, {}),
-        ("icoads_r300_d201", None, None, True, None, {}),
-        ("icoads_r300_d892", None, None, True, None, {}),
-        ("icoads_r300_d700", None, None, True, None, {}),
-        ("icoads_r302_d792", None, None, True, None, {}),
-        ("icoads_r302_d992", None, None, True, None, {}),
-        ("gcc", None, None, True, None, {}),
-        ("craid", None, None, True, None, {}),
-        (
-            "icoads_r300_d714",
-            ["header", "observations-sst"],
-            None,
-            True,
-            None,
-            {},
-        ),
-        (
-            "icoads_r300_d714",
-            None,
-            ["platform_sub_type", "ship_speed_ms"],
-            True,
-            None,
-            {},
-        ),
-<<<<<<< HEAD
-=======
-        ("icoads_r300_d714", None, None, True, None, {"chunksize": 3}),
-        (
-            "icoads_r300_d714",
-            None,
-            None,
-            False,
-            None,
-            {"sections": ["c99"], "chunksize": 3},
-        ),
->>>>>>> f236ca99
-        (
-            "icoads_r300_d702",
-            None,
-            None,
-            True,
-            [0, 1, 2, 3, 4],
-            {"year_init": 1874},
-        ),
-        (
-            "icoads_r300_d702",
-            None,
-            None,
-            True,
-            [5, 6, 7, 8, 9],
-            {"year_end": 1874},
-        ),
-        (
-            "icoads_r300_d702",
-            None,
-            None,
-            True,
-            "all",
-            {"year_init": 1874, "year_end": 1874},
-        ),
-        (
-            "gcc",
-            None,
-            None,
-            True,
-            [0, 1, 2, 3, 4],
-            {"year_init": 2002},
-        ),
-        (
-            "craid",
-            None,
-            None,
-            True,
-            "all",
-            {"year_end": 2003},
-        ),
-        (
-            "icoads_r300_d703",
-            None,
-            None,
-            False,
-            None,
-            {
-                "ext_schema_path": os.path.join(
-                    ".", "cdm_reader_mapper", "mdf_reader", "schemas", "icoads"
-                )
-            },
-        ),
-        (
-            "icoads_r300_d703",
-            None,
-            None,
-            False,
-            None,
-            {
-                "ext_table_path": os.path.join(
-                    ".", "cdm_reader_mapper", "mdf_reader", "codes", "icoads"
-                )
-            },
-        ),
-        (
-            "icoads_r300_d703",
-            None,
-            None,
-            False,
-            None,
-            {
-                "ext_table_path": os.path.join(
-                    ".", "cdm_reader_mapper", "mdf_reader", "codes", "icoads"
-                ),
-                "ext_schema_path": os.path.join(
-                    ".", "cdm_reader_mapper", "mdf_reader", "schemas", "icoads"
-                ),
-            },
-        ),
-        (
-            "icoads_r300_d703",
-            None,
-            None,
-            False,
-            None,
-            {
-                "ext_schema_file": os.path.join(
-                    ".",
-                    "cdm_reader_mapper",
-                    "mdf_reader",
-                    "schemas",
-                    "icoads",
-                    "icoads.json",
-                )
-            },
-        ),
-    ],
-)
-def test_read_data(
-    imodel,
-    cdm_subset,
-    codes_subset,
-    mapping,
-    drops,
-    mdf_kwargs,
-):
-    _testing_suite(
-        **dict(getattr(test_data, f"test_{imodel}")),
-        imodel=imodel,
-        cdm_subset=cdm_subset,
-        codes_subset=codes_subset,
-        mapping=mapping,
-        drops=drops,
-        **mdf_kwargs,
-    )
+from __future__ import annotations
+
+import os
+
+import pytest  # noqa
+
+from cdm_reader_mapper import test_data
+
+from ._testing_workflow_suite import _testing_suite
+
+
+@pytest.mark.parametrize(
+    "imodel, cdm_subset, codes_subset, mapping, drops, mdf_kwargs",
+    [
+        ("icoads_r300_d714", None, None, True, None, {}),
+        (
+            "icoads_r300_d714",
+            None,
+            None,
+            False,
+            None,
+            {"sections": ["core", "c99"]},
+        ),
+        ("icoads_r300_d701_type1", None, None, True, None, {}),
+        ("icoads_r300_d701_type2", None, None, True, None, {}),
+        ("icoads_r300_d702", None, None, True, None, {}),
+        ("icoads_r300_d703", None, None, True, None, {}),
+        ("icoads_r300_d704", None, None, True, None, {}),
+        ("icoads_r300_d705", None, None, True, None, {}),
+        ("icoads_r300_d706", None, None, True, None, {}),
+        ("icoads_r300_d707", None, None, True, None, {}),
+        ("icoads_r300_d721", None, None, True, None, {}),
+        ("icoads_r300_d730", None, None, True, None, {}),
+        ("icoads_r300_d781", None, None, True, None, {}),
+        ("icoads_r302_d794", None, None, True, None, {}),
+        ("icoads_r300_d201", None, None, True, None, {}),
+        ("icoads_r300_d892", None, None, True, None, {}),
+        ("icoads_r300_d700", None, None, True, None, {}),
+        ("icoads_r302_d792", None, None, True, None, {}),
+        ("icoads_r302_d992", None, None, True, None, {}),
+        ("gcc", None, None, True, None, {}),
+        ("craid", None, None, True, None, {}),
+        (
+            "icoads_r300_d714",
+            ["header", "observations-sst"],
+            None,
+            True,
+            None,
+            {},
+        ),
+        (
+            "icoads_r300_d714",
+            None,
+            ["platform_sub_type", "ship_speed_ms"],
+            True,
+            None,
+            {},
+        ),
+        (
+            "icoads_r300_d702",
+            None,
+            None,
+            True,
+            [0, 1, 2, 3, 4],
+            {"year_init": 1874},
+        ),
+        (
+            "icoads_r300_d702",
+            None,
+            None,
+            True,
+            [5, 6, 7, 8, 9],
+            {"year_end": 1874},
+        ),
+        (
+            "icoads_r300_d702",
+            None,
+            None,
+            True,
+            "all",
+            {"year_init": 1874, "year_end": 1874},
+        ),
+        (
+            "gcc",
+            None,
+            None,
+            True,
+            [0, 1, 2, 3, 4],
+            {"year_init": 2002},
+        ),
+        (
+            "craid",
+            None,
+            None,
+            True,
+            "all",
+            {"year_end": 2003},
+        ),
+        (
+            "icoads_r300_d703",
+            None,
+            None,
+            False,
+            None,
+            {
+                "ext_schema_path": os.path.join(
+                    ".", "cdm_reader_mapper", "mdf_reader", "schemas", "icoads"
+                )
+            },
+        ),
+        (
+            "icoads_r300_d703",
+            None,
+            None,
+            False,
+            None,
+            {
+                "ext_table_path": os.path.join(
+                    ".", "cdm_reader_mapper", "mdf_reader", "codes", "icoads"
+                )
+            },
+        ),
+        (
+            "icoads_r300_d703",
+            None,
+            None,
+            False,
+            None,
+            {
+                "ext_table_path": os.path.join(
+                    ".", "cdm_reader_mapper", "mdf_reader", "codes", "icoads"
+                ),
+                "ext_schema_path": os.path.join(
+                    ".", "cdm_reader_mapper", "mdf_reader", "schemas", "icoads"
+                ),
+            },
+        ),
+        (
+            "icoads_r300_d703",
+            None,
+            None,
+            False,
+            None,
+            {
+                "ext_schema_file": os.path.join(
+                    ".",
+                    "cdm_reader_mapper",
+                    "mdf_reader",
+                    "schemas",
+                    "icoads",
+                    "icoads.json",
+                )
+            },
+        ),
+    ],
+)
+def test_read_data(
+    imodel,
+    cdm_subset,
+    codes_subset,
+    mapping,
+    drops,
+    mdf_kwargs,
+):
+    _testing_suite(
+        **dict(getattr(test_data, f"test_{imodel}")),
+        imodel=imodel,
+        cdm_subset=cdm_subset,
+        codes_subset=codes_subset,
+        mapping=mapping,
+        drops=drops,
+        **mdf_kwargs,
+    )