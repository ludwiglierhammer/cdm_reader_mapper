--- conflicted
+++ resolved
@@ -3,14 +3,8 @@
 import pandas as pd
 import pytest  # noqa
 
-<<<<<<< HEAD
 from cdm_reader_mapper import read_mdf, test_data
-from cdm_reader_mapper.common.pandas_TextParser_hdlr import make_copy
-from cdm_reader_mapper.operations import replace
-=======
-from cdm_reader_mapper import mdf_reader, test_data
 from cdm_reader_mapper.operations import inspect, replace, select
->>>>>>> 5f747832
 
 from ._results import cdm_header, correction_df
 
@@ -25,42 +19,22 @@
     return _read_data(**data_dict, imodel="icoads_r300_d721", **kwargs)
 
 
-<<<<<<< HEAD
-@pytest.mark.parametrize("TextParser", [True, False])
-def test_select_true(TextParser):
-    read_ = _get_data(TextParser, sections=["c99_data"])
-    read_.select_true(overwrite=False, out_rejected=True)
-=======
 def test_select_true():
     read_ = _get_data(sections=["c99_data"])
->>>>>>> 5f747832
+    read_.select_true(overwrite=False, out_rejected=True)
     data = read_.data
     selected = read_.selected
     deselected = read_.deselected
 
-<<<<<<< HEAD
-    if TextParser is True:
-        data = make_copy(data).read()
-        selected = make_copy(selected).read()
-        deselected = make_copy(deselected).read()
-
-=======
->>>>>>> 5f747832
     exp1 = data[:4].reset_index(drop=True)
     exp2 = data[4:].reset_index(drop=True)
     pd.testing.assert_frame_equal(exp1, selected)
     pd.testing.assert_frame_equal(exp2, deselected)
 
 
-<<<<<<< HEAD
-@pytest.mark.parametrize("TextParser", [False, True])
-def test_select_from_index(TextParser):
-    read_ = _get_data(TextParser)
-    read_.select_from_index([0, 2, 4], overwrite=False)
-=======
 def test_select_from_index():
     read_ = _get_data()
->>>>>>> 5f747832
+    read_.select_from_index([0, 2, 4], overwrite=False)
     data = read_.data
     result = read_.selected
 
@@ -69,59 +43,26 @@
     pd.testing.assert_frame_equal(exp, result)
 
 
-<<<<<<< HEAD
-@pytest.mark.parametrize("TextParser", [True, False])
-def test_select_from_list(TextParser):
-    read_ = _get_data(TextParser)
-=======
 def test_select_from_list():
     read_ = _get_data()
-    data = read_.data
->>>>>>> 5f747832
     selection = {("c1", "B1"): [26, 41]}
     read_.select_from_list(selection, overwrite=False, out_rejected=True, in_index=True)
     data = read_.data
     selected = read_.selected
     deselected = read_.deselected
 
-<<<<<<< HEAD
-    if TextParser is True:
-        data = make_copy(data).read()
-        selected = make_copy(selected).read()
-        deselected = make_copy(deselected).read()
-
-=======
->>>>>>> 5f747832
     idx1 = data.index.isin([1, 3])
     idx2 = data.index.isin([0, 2, 4])
     exp1 = data[idx1].reset_index(drop=True)
     exp2 = data[idx2].reset_index(drop=True)
-<<<<<<< HEAD
     pd.testing.assert_frame_equal(exp1, selected)
     pd.testing.assert_frame_equal(exp2, deselected)
 
 
-@pytest.mark.parametrize("TextParser", [True, False])
-def test_inspect_count_by_cat(TextParser):
+def test_inspect_count_by_cat():
     read_ = _get_data(TextParser)
     result = read_.unique(columns=("c1", "B1"))
     assert result == {("c1", "B1"): {19: 1, 26: 1, 27: 1, 41: 1, 91: 1}}
-=======
-    pd.testing.assert_frame_equal(exp1, result[0])
-    pd.testing.assert_frame_equal(exp2, result[1])
-
-
-def test_inspect_get_length():
-    read_ = _get_data()
-    result = inspect.get_length(read_.data)
-    assert result == 5
-
-
-def test_inspect_count_by_cat():
-    read_ = _get_data()
-    result = inspect.count_by_cat(read_.data, ("c1", "B1"))
-    assert result == {19: 1, 26: 1, 27: 1, 41: 1, 91: 1}
->>>>>>> 5f747832
 
 
 def test_replace():
