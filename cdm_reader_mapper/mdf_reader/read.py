--- conflicted
+++ resolved
@@ -154,13 +154,9 @@
         if sections is None:
             sections = read_sections_list
 
-<<<<<<< HEAD
-        # 2.2 Homogeneize input data to an iterable with dataframes:
-        # a list with a single dataframe
-=======
         # 2.2 Homogenize input data to an iterable with dataframes:
         # a list with a single dataframe or a pd.io.parsers.TextFileReader
->>>>>>> be1ea99b
+
         logging.info("Getting data string from source...")
         self.configurations = self._get_configurations(read_sections_list, sections)
         self.data, self.isna = self._open_data(
