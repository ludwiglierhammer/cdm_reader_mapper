--- conflicted
+++ resolved
@@ -23,7 +23,6 @@
     return len(data)
 
 
-<<<<<<< HEAD
 def count_by_cat(data, columns=None):
     """Count unique values.
 
@@ -44,28 +43,6 @@
     if not isinstance(columns, list):
         columns = [columns]
     counts = {}
-    if not isinstance(data, pd.io.parsers.TextFileReader):
-        for column in columns:
-            counts[column] = count_by_cat_i(data[column])
-        return counts
-    else:
-        for column in columns:
-            data_cp = pandas_TextParser_hdlr.make_copy(data)
-            count_dicts = []
-            for df in data_cp:
-                count_dicts.append(count_by_cat_i(df[column]))
-
-            data_cp.close()
-            cats = [list(x.keys()) for x in count_dicts]
-            cats = list({x for y in cats for x in y})
-            cats.sort
-            count_dict = {}
-            for cat in cats:
-                count_dict[cat] = sum([x.get(cat) for x in count_dicts if x.get(cat)])
-            counts[column] = count_dict
-        return counts
-=======
-def count_by_cat(data, col):
-    """Count unique values."""
-    return count_by_cat_i(data[col])
->>>>>>> 5f747832
+    for column in columns:
+        counts[column] = count_by_cat_i(data[column])
+    return counts