"""Common Data Model (CDM) MDF reader."""

from __future__ import annotations

import ast
import logging
import os

import pandas as pd

from cdm_reader_mapper.common.json_dict import open_json_file
from cdm_reader_mapper.core.databundle import DataBundle

from . import properties
from .utils.filereader import FileReader
from .utils.utilities import adjust_dtypes, validate_arg


def _remove_boolean_values(x):
    if x is True:
        return
    if x is False:
        return
    return x


class MDFFileReader(FileReader):
    """Class to represent reader output.

    Attributes
    ----------
    data : pd.DataFrame
        a pd.DataFrame with the output data
    attrs : dict
        a dictionary with the output data elements attributes
    mask : pd.DataFrame
        a pd.DataFrame with the output data validation mask
    """

    def __init__(self, *args, **kwargs):
        FileReader.__init__(self, *args, **kwargs)

    def convert_and_decode_entries(
        self,
        data,
        convert=True,
        decode=True,
        converter_dict=None,
        converter_kwargs=None,
        decoder_dict=None,
    ):
        """Convert and decode data entries by using a pre-defined data model.

        Overwrite attribute `data` with converted and/or decoded data.

        Parameters
        ----------
        data: pd.DataFrame or pd.io.parsers.TextFileReader
          Data to convert and decode.
        convert: bool, default: True
          If True convert entries by using a pre-defined data model.
        decode: bool, default: True
          If True decode entries by using a pre-defined data model.
        converter_dict: dict of {Hashable: func}, optional
          Functions for converting values in specific columns.
          If None use information from a pre-defined data model.
        converter_kwargs: dict of {Hashable: kwargs}, optional
          Key-word arguments for converting values in specific columns.
          If None use information from a pre-defined data model.
        decoder_dict: dict, optional
          Functions for decoding values in specific columns.
          If None use information from a pre-defined data model.
        """
        if converter_dict is None:
            converter_dict = self.configurations["convert_decode"]["converter_dict"]
        if converter_kwargs is None:
            converter_kwargs = self.configurations["convert_decode"]["converter_kwargs"]
        if decoder_dict is None:
            decoder_dict = self.configurations["convert_decode"]["decoder_dict"]
        if not (convert and decode):
            return data
        if convert is not True:
            converter_dict = {}
            converter_kwargs = {}
        if decode is not True:
            decoder_dict = {}

<<<<<<< HEAD
        return self.convert_and_decode_df(
            data,
            converter_dict,
            converter_kwargs,
            decoder_dict,
        )
=======
        if isinstance(data, pd.DataFrame):
            data = self.convert_and_decode_df(
                data,
                converter_dict,
                converter_kwargs,
                decoder_dict,
            )
        else:
            data_buffer = StringIO()
            TextParser = make_copy(data)
            for i, df_ in enumerate(TextParser):
                df = self.convert_and_decode_df(
                    df_,
                    converter_dict,
                    converter_kwargs,
                    decoder_dict,
                )
                df.to_csv(
                    data_buffer,
                    header=False,
                    mode="a",
                    encoding=self.encoding,
                    index=False,
                    quoting=csv.QUOTE_NONE,
                    sep=properties.internal_delimiter,
                    quotechar="\0",
                    escapechar="\0",
                )

            data_buffer.seek(0)
            data = pd.read_csv(
                data_buffer,
                names=df.columns,
                chunksize=self.chunksize,
                dtype=object,
                delimiter=properties.internal_delimiter,
                quotechar="\0",
                escapechar="\0",
            )
        return data
>>>>>>> 9ef94d71

    def validate_entries(self, data, validate):
        """Validate data entries by using a pre-defined data model.

        Fill attribute `valid` with boolean mask.
        """
<<<<<<< HEAD
        if validate is True:
            return self.validate_df(data)
        return pd.DataFrame(columns=data.columns)

    def remove_boolean_values(self, data):
        """DOCUMENTATION."""
        data = data.map(_remove_boolean_values)
        dtypes = adjust_dtypes(self.dtypes, self.columns)
        return data.astype(dtypes, errors="ignore")
=======
        if validate is not True:
            mask = pd.DataFrame()
        elif isinstance(data, pd.DataFrame):
            mask = self.validate_df(data)
        else:
            data_buffer = StringIO()
            TextParser_ = make_copy(data)
            for i, df_ in enumerate(TextParser_):
                mask_ = self.validate_df(df_)
                mask_.to_csv(
                    data_buffer,
                    header=False,
                    mode="a",
                    encoding=self.encoding,
                    index=False,
                )
            data_buffer.seek(0)
            mask = pd.read_csv(
                data_buffer,
                names=df_.columns,
                chunksize=self.chunksize,
            )
        return mask

    def remove_boolean_values(self, data):
        """DOCUMENTATION"""
        if isinstance(data, pd.DataFrame):
            data = data.map(_remove_boolean_values)
            dtype = adjust_dtype(self.dtypes, data)
            return data.astype(dtype)
        else:
            data_buffer = StringIO()
            TextParser = make_copy(data)
            for i, df_ in enumerate(TextParser):
                df = df_.map(_remove_boolean_values)
                dtype = adjust_dtype(self.dtypes, df)
                date_columns = []
                df.to_csv(
                    data_buffer,
                    header=False,
                    mode="a",
                    encoding=self.encoding,
                    index=False,
                    quoting=csv.QUOTE_NONE,
                    sep=properties.internal_delimiter,
                    quotechar="\0",
                    escapechar="\0",
                )
            date_columns = []
            for i, element in enumerate(list(dtype)):
                if dtype.get(element) == "datetime":
                    date_columns.append(i)
            dtype = adjust_dtype(dtype, df)
            data_buffer.seek(0)
            data = pd.read_csv(
                data_buffer,
                names=df.columns,
                chunksize=self.chunksize,
                dtype=dtype,
                parse_dates=date_columns,
                delimiter=properties.internal_delimiter,
                quotechar="\0",
                escapechar="\0",
            )
        return data
>>>>>>> 9ef94d71

    def read(
        self,
        sections=None,
        skiprows=0,
        convert=True,
        decode=True,
        converter_dict=None,
        converter_kwargs=None,
        validate=True,
        **kwargs,
    ):
        """Read data from disk.

        Parameters
        ----------
        sections : list, optional
          List with subset of data model sections to output, optional
          If None read pre-defined data model sections.
        skiprows : int
          Number of initial rows to skip from file, default: 0
        convert: bool, default: True
          If True convert entries by using a pre-defined data model.
        decode: bool, default: True
          If True decode entries by using a pre-defined data model.
        converter_dict: dict of {Hashable: func}, optional
          Functions for converting values in specific columns.
          If None use information from a pre-defined data model.
        converter_kwargs: dict of {Hashable: kwargs}, optional
          Key-word arguments for converting values in specific columns.
          If None use information from a pre-defined data model.
        validate: bool, default: True
          Validate data entries by using a pre-defined data model.
        """
        # 0. VALIDATE INPUT
        if not validate_arg("sections", sections, list):
            return
        if not validate_arg("skiprows", skiprows, int):
            return

        self.skiprows = skiprows

        # 2. READ AND VALIDATE DATA
        logging.info(f"EXTRACTING DATA FROM MODEL: {self.imodel}")
        # 2.1. Subset data model sections to requested sections
        parsing_order = self.schema["header"].get("parsing_order")
        sections_ = [x.get(y) for x in parsing_order for y in x]
        read_sections_list = [y for x in sections_ for y in x]
        if sections is None:
            sections = read_sections_list

        # 2.2 Homogenize input data to an iterable with dataframes:
        # a list with a single dataframe
        logging.info("Getting data string from source...")
        self.configurations = self.get_configurations(read_sections_list, sections)
        data = self.open_data(
            read_sections_list,
            sections,
            # INFO: Set default as "pandas" to account for custom schema
            open_with=properties.open_file.get(self.imodel, "pandas"),
        )

        # 2.3. Extract, read and validate data in same loop
        logging.info("Extracting and reading sections")
        data = self.convert_and_decode_entries(
            data,
            convert=convert,
            decode=decode,
        )
        mask = self.validate_entries(data, validate)

        # 3. Create output DataBundle object
        logging.info("Creata output DataBundle object")
        data = self.remove_boolean_values(data)
        return DataBundle(
            data=data,
            columns=self.columns,
            dtypes=self.dtypes,
            parse_dates=self.parse_dates,
            encoding=self.encoding,
            mask=mask,
            imodel=self.imodel,
        )


def read_mdf(
    source,
    imodel=None,
    ext_schema_path=None,
    ext_schema_file=None,
    ext_table_path=None,
    year_init=None,
    year_end=None,
    **kwargs,
):
    """Read data files compliant with a user specific data model.

    Reads a data file to a pandas DataFrame using a pre-defined data model.
    Read data is validates against its data model producing a boolean mask
    on output.

    The data model needs to be input to the module as a named model
    (included in the module) or as the path to a valid data model.

    Parameters
    ----------
    source: str
        The file (including path) to be read.
    imodel: str, optional
        Name of internally available input data model.
        e.g. icoads_r300_d704
    ext_schema_path: str, optional
        The path to the external input data model schema file.
        The schema file must have the same name as the directory.
        One of ``imodel`` and ``ext_schema_path`` or ``ext_schema_file`` must be set.
    ext_schema_file: str, optional
        The external input data model schema file.
        One of ``imodel`` and ``ext_schema_path`` or ``ext_schema_file`` must be set.
    ext_table_path: str, optional
        The path to the external input data model code tables.
    year_init: str or int, optional
        Left border of time axis.
    year_end: str or int, optional
        Right border of time axis.

    Returns
    -------
    cdm_reader_mapper.DataBundle

    See Also
    --------
    read_data : Read MDF data and validation mask from disk.
    read_tables : Read CDM tables from disk.
    write_data : Write MDF data and validation mask to disk.
    write_tables : Write CDM tables to disk.
    """

    def get_list_element(lst, idx):
        try:
            return lst[idx]
        except IndexError:
            return None

    logging.basicConfig(
        format="%(levelname)s\t[%(asctime)s](%(filename)s)\t%(message)s",
        level=logging.INFO,
        datefmt="%Y%m%d %H:%M:%S",
        filename=None,
    )
    return MDFFileReader(
        source=source,
        imodel=imodel,
        ext_schema_path=ext_schema_path,
        ext_schema_file=ext_schema_file,
        ext_table_path=ext_table_path,
        year_init=year_init,
        year_end=year_end,
    ).read(**kwargs)


def read_data(
    data,
    mask=None,
    info=None,
    imodel=None,
    col_subset=None,
    **kwargs,
):
    """Read MDF data which is already on a pre-defined data model.

    Parameters
    ----------
    data: str
        The data file (including path) to be read.
    mask: str, optional
        The validation file (including path) to be read.
    info: str, optional
        The information file (including path) to be read.
    imodel: str, optional
        Name of internally available input data model.
        e.g. icoads_r300_d704
    col_subset: str, tuple or list, optional
        Specify the section or sections of the file to write.

        - For multiple sections of the tables:
          e.g col_subset = [columns0,...,columnsN]

        - For a single section:
          e.g. list type object col_subset = [columns]

        Column labels could be both string or tuple.

    Returns
    -------
    cdm_reader_mapper.DataBundle

    Note
    ----
    :py:func:`cdm_reader_mapper.write_data` dumps ``data``, ``mask`` and ``info`` on file system.

    See Also
    --------
    read_mdf : Read original marine-meteorological data from disk.
    read_tables : Read CDM tables from disk.
    write_data : Write MDF data and validation mask to disk.
    write_tables : Write CDM tables to disk.
    """

    def _update_column_labels(columns):
        columns_ = []
        for col in columns:
            try:
                col_ = ast.literal_eval(col)
            except SyntaxError:
                col_ = tuple(col.split(":"))
            except ValueError:
                col_ = col
            columns_.append(col_)
        return columns_

    def _read_csv(ifile, col_subset=None, **kwargs):
        if ifile is None:
            return pd.DataFrame()
        if not os.path.isfile(ifile):
            return pd.DataFrame()
        df = pd.read_csv(ifile, delimiter=",", **kwargs)
        df.columns = _update_column_labels(df.columns)
        if col_subset is not None:
            df = df[col_subset]
        return df

    if info is None:
        info_dict = {}
    else:
        info_dict = open_json_file(info)

    dtype = info_dict.get("dtypes", "object")
    parse_dates = info_dict.get("parse_dates", False)

    data = _read_csv(
        data,
        col_subset=col_subset,
        dtype=dtype,
        parse_dates=parse_dates,
    )
    mask = _read_csv(mask, col_subset=col_subset)
    return DataBundle(
        data=data,
        columns=data.columns,
        dtypes=dtype,
        parse_dates=parse_dates,
        mask=mask,
        imodel=imodel,
    )<|MERGE_RESOLUTION|>--- conflicted
+++ resolved
@@ -85,62 +85,18 @@
         if decode is not True:
             decoder_dict = {}
 
-<<<<<<< HEAD
         return self.convert_and_decode_df(
             data,
             converter_dict,
             converter_kwargs,
             decoder_dict,
         )
-=======
-        if isinstance(data, pd.DataFrame):
-            data = self.convert_and_decode_df(
-                data,
-                converter_dict,
-                converter_kwargs,
-                decoder_dict,
-            )
-        else:
-            data_buffer = StringIO()
-            TextParser = make_copy(data)
-            for i, df_ in enumerate(TextParser):
-                df = self.convert_and_decode_df(
-                    df_,
-                    converter_dict,
-                    converter_kwargs,
-                    decoder_dict,
-                )
-                df.to_csv(
-                    data_buffer,
-                    header=False,
-                    mode="a",
-                    encoding=self.encoding,
-                    index=False,
-                    quoting=csv.QUOTE_NONE,
-                    sep=properties.internal_delimiter,
-                    quotechar="\0",
-                    escapechar="\0",
-                )
-
-            data_buffer.seek(0)
-            data = pd.read_csv(
-                data_buffer,
-                names=df.columns,
-                chunksize=self.chunksize,
-                dtype=object,
-                delimiter=properties.internal_delimiter,
-                quotechar="\0",
-                escapechar="\0",
-            )
-        return data
->>>>>>> 9ef94d71
 
     def validate_entries(self, data, validate):
         """Validate data entries by using a pre-defined data model.
 
         Fill attribute `valid` with boolean mask.
         """
-<<<<<<< HEAD
         if validate is True:
             return self.validate_df(data)
         return pd.DataFrame(columns=data.columns)
@@ -150,73 +106,6 @@
         data = data.map(_remove_boolean_values)
         dtypes = adjust_dtypes(self.dtypes, self.columns)
         return data.astype(dtypes, errors="ignore")
-=======
-        if validate is not True:
-            mask = pd.DataFrame()
-        elif isinstance(data, pd.DataFrame):
-            mask = self.validate_df(data)
-        else:
-            data_buffer = StringIO()
-            TextParser_ = make_copy(data)
-            for i, df_ in enumerate(TextParser_):
-                mask_ = self.validate_df(df_)
-                mask_.to_csv(
-                    data_buffer,
-                    header=False,
-                    mode="a",
-                    encoding=self.encoding,
-                    index=False,
-                )
-            data_buffer.seek(0)
-            mask = pd.read_csv(
-                data_buffer,
-                names=df_.columns,
-                chunksize=self.chunksize,
-            )
-        return mask
-
-    def remove_boolean_values(self, data):
-        """DOCUMENTATION"""
-        if isinstance(data, pd.DataFrame):
-            data = data.map(_remove_boolean_values)
-            dtype = adjust_dtype(self.dtypes, data)
-            return data.astype(dtype)
-        else:
-            data_buffer = StringIO()
-            TextParser = make_copy(data)
-            for i, df_ in enumerate(TextParser):
-                df = df_.map(_remove_boolean_values)
-                dtype = adjust_dtype(self.dtypes, df)
-                date_columns = []
-                df.to_csv(
-                    data_buffer,
-                    header=False,
-                    mode="a",
-                    encoding=self.encoding,
-                    index=False,
-                    quoting=csv.QUOTE_NONE,
-                    sep=properties.internal_delimiter,
-                    quotechar="\0",
-                    escapechar="\0",
-                )
-            date_columns = []
-            for i, element in enumerate(list(dtype)):
-                if dtype.get(element) == "datetime":
-                    date_columns.append(i)
-            dtype = adjust_dtype(dtype, df)
-            data_buffer.seek(0)
-            data = pd.read_csv(
-                data_buffer,
-                names=df.columns,
-                chunksize=self.chunksize,
-                dtype=dtype,
-                parse_dates=date_columns,
-                delimiter=properties.internal_delimiter,
-                quotechar="\0",
-                escapechar="\0",
-            )
-        return data
->>>>>>> 9ef94d71
 
     def read(
         self,
