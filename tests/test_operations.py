from __future__ import annotations

import pandas as pd
import pytest  # noqa

from cdm_reader_mapper import read_mdf, test_data
from cdm_reader_mapper.operations import replace

from ._results import cdm_header, correction_df

data_dict = dict(test_data.test_icoads_r300_d721)


def _read_data(**kwargs):
    return read_mdf(**kwargs)


def _get_data(**kwargs):
    return _read_data(**data_dict, imodel="icoads_r300_d721", **kwargs)


def test_select_true():
    read_ = _get_data(sections=["c99_data"])
    read_.select_true(overwrite=False, out_rejected=True)
    data = read_.data.copy()
    selected = read_.selected
    deselected = read_.deselected

<<<<<<< HEAD
    exp1 = data[:4].reset_index(drop=True)
    exp2 = data[4:].reset_index(drop=True)
=======
    if TextParser is True:
        data = make_copy(data).read()
        selected = make_copy(selected).read()
        deselected = make_copy(deselected).read()

    exp1 = data[:5].reset_index(drop=True)
    exp2 = data[5:].reset_index(drop=True)
>>>>>>> 2bb9ada3
    pd.testing.assert_frame_equal(exp1, selected)
    pd.testing.assert_frame_equal(exp2, deselected)


def test_select_from_index():
    read_ = _get_data()
    read_.select_from_index([0, 2, 4], overwrite=False)
    data = read_.data.copy()
    result = read_.selected

    idx = data.index.isin([0, 2, 4])
    exp = data[idx].reset_index(drop=True)
    pd.testing.assert_frame_equal(exp, result)


def test_select_from_list():
    read_ = _get_data()
    selection = {("c1", "B1"): [26, 41]}
    read_.select_from_list(selection, overwrite=False, out_rejected=True, in_index=True)
    data = read_.data.copy()
    selected = read_.selected
    deselected = read_.deselected

    idx1 = data.index.isin([1, 3])
    idx2 = data.index.isin([0, 2, 4])
    exp1 = data[idx1].reset_index(drop=True)
    exp2 = data[idx2].reset_index(drop=True)
    pd.testing.assert_frame_equal(exp1, selected)
    pd.testing.assert_frame_equal(exp2, deselected)


def test_inspect_count_by_cat():
    read_ = _get_data()
    result = read_.unique(columns=("c1", "B1"))
    assert result == {("c1", "B1"): {19: 1, 26: 1, 27: 1, 41: 1, 91: 1}}


def test_replace():
    tables = cdm_header.tables.copy()
    table_df = tables["header"]
    result = replace.replace_columns(
        table_df,
        correction_df,
        pivot_c="report_id",
        rep_c=["primary_station_id", "primary_station_id.isChange"],
    )
    table_df["primary_station_id"] = [
        "MASKSTID2",
        "MASKSTID2",
        "MASKSTID",
        "MASKSTID2",
        "MASKSTID2",
    ]
    pd.testing.assert_frame_equal(table_df, result)<|MERGE_RESOLUTION|>--- conflicted
+++ resolved
@@ -26,18 +26,8 @@
     selected = read_.selected
     deselected = read_.deselected
 
-<<<<<<< HEAD
-    exp1 = data[:4].reset_index(drop=True)
-    exp2 = data[4:].reset_index(drop=True)
-=======
-    if TextParser is True:
-        data = make_copy(data).read()
-        selected = make_copy(selected).read()
-        deselected = make_copy(deselected).read()
-
     exp1 = data[:5].reset_index(drop=True)
     exp2 = data[5:].reset_index(drop=True)
->>>>>>> 2bb9ada3
     pd.testing.assert_frame_equal(exp1, selected)
     pd.testing.assert_frame_equal(exp2, deselected)
 
