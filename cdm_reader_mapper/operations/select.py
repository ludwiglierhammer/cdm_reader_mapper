--- conflicted
+++ resolved
@@ -113,14 +113,7 @@
 
         return output
 
-<<<<<<< HEAD
     output = parser(data, mask, col, out_rejected=out_rejected, in_index=in_index)
-=======
-    if not isinstance(data, pd.io.parsers.TextFileReader):
-        output = dataframe(data, mask, out_rejected=out_rejected, in_index=in_index)
-    else:
-        output = parser(data, mask, out_rejected=out_rejected, in_index=in_index)
->>>>>>> eb3433a7
 
     if len(output) > 1:
         return output
