"""
Map Common Data Model (CDM).

Created on Thu Apr 11 13:45:38 2019

Maps data contained in a pandas DataFrame (or pd.io.parsers.TextFileReader) to
the C3S Climate Data Store Common Data Model (CDM) header and observational
tables using the mapping information available in the tool's mapping library
for the input data model.

@author: iregon
"""
from __future__ import annotations

from io import StringIO

import numpy as np
import pandas as pd

from cdm_reader_mapper.common import logging_hdlr, pandas_TextParser_hdlr

from . import properties
from .codes.codes_hdlr import codes_hdlr
from .mappings import mapping_functions
from .tables.tables_hdlr import tables_hdlr


def drop_duplicates(df):
    """Drop duplicates from list."""

    def list_to_tuple(v):
        if isinstance(v, list):
            v = tuple(v)
        return v

    def tuple_to_list(v):
        if isinstance(v, tuple):
            v = list(v)
        return v

    dtypes = df.dtypes
    df = df.applymap(list_to_tuple)
    df = df.drop_duplicates(ignore_index=True)
    df = df.applymap(tuple_to_list)
    return df.astype(dtypes)


def _map_to_df(m, x):
    if not isinstance(m, dict):
        return
    for x_ in x:
        if x_ in m.keys():
            v = m[x_]
            if isinstance(v, dict):
                m = v
                continue
            else:
                return v
        return


def _mapping_type(elements, data_atts):
    m_type = {}
    for element in elements:
        from_atts = properties.pandas_dtypes["from_atts"]
        d_type = data_atts.get(element)
        column_type = d_type.get("column_type")
        m_type[element] = from_atts[column_type]
    return m_type


def _decimal_places(
    cdm_tables, decimal_places, cdm_key, table, imodel_functions, elements
):
    if decimal_places is not None:
        if isinstance(decimal_places, int):
            cdm_tables[table]["atts"][cdm_key].update(
                {"decimal_places": decimal_places}
            )
        else:
            cdm_tables[table]["atts"][cdm_key].update(
                {"decimal_places": getattr(imodel_functions, decimal_places)(elements)}
            )
    return cdm_tables


def _write_csv_files(
    idata,
    mapping,
    logger,
    table,
    cols,
    data_atts,
    imodel_functions,
    imodel_code_tables,
    cdm_tables,
    out_dtypes,
):
    table_df_i = pd.DataFrame(
        index=idata.index, columns=mapping.keys()
    )  # We cannot predifine column based dtypes here!
    logger.debug(f"Table: {table}")
    for cdm_key, imapping in mapping.items():
        logger.debug(f"\tElement: {cdm_key}")
        isEmpty = False
        elements = imapping.get("elements")
        transform = imapping.get("transform")
        kwargs = imapping.get("kwargs", {})
        code_table = imapping.get("code_table")
        default = imapping.get("default")
        fill_value = imapping.get("fill_value")
        decimal_places = imapping.get("decimal_places")
        if elements:
            # make sure they are clean and conform to their atts (tie dtypes)
            # we'll only let map if row complete so mapping functions do not need to worry about handling NA
            logger.debug("\telements: {}".format(" ".join([str(x) for x in elements])))
            missing_els = [x for x in elements if x not in cols]
            if len(missing_els) > 0:
                logger.warning(
                    "Following elements from data model missing from input data: {} to map {} ".format(
                        ",".join([str(x) for x in missing_els]), cdm_key
                    )
                )
                continue
            to_map_types = _mapping_type(elements, data_atts)
            notna_idx_idx = np.where(idata[elements].notna().all(axis=1))[0]
            logger.debug(f"\tnotna_idx_idx: {notna_idx_idx}")
            to_map = idata[elements].iloc[notna_idx_idx].astype(to_map_types)
            # notna_idx = notna_idx_idx + idata.index[0]  # to account for parsers #original
            notna_idx = idata.index[notna_idx_idx]  # fix?
            if len(elements) == 1:
                to_map = to_map.iloc[:, 0]

            if len(to_map) == 0:
                isEmpty = True

        if transform and not isEmpty:
            logger.debug(f"\ttransform: {transform}")
            logger.debug("\tkwargs: {}".format(",".join(list(kwargs.keys()))))

            trans = getattr(imodel_functions, transform)
            logger.debug(f"\ttable_df_i Index: {table_df_i.index}")
            logger.debug(f"\tidata_i Index: {idata.index}")
            if elements:
                logger.debug(f"\tnotna_idx: {notna_idx}")
                table_df_i.loc[notna_idx, cdm_key] = trans(to_map, **kwargs)
            else:
                table_df_i[cdm_key] = trans(**kwargs)
        elif code_table and not isEmpty:
            # https://stackoverflow.com/questions/45161220/how-to-map-a-pandas-dataframe-column-to-a-nested-dictionary?rq=1
            # Approach that does not work when it is not nested...so just try and assume not nested if fails
            # Prepare code_table
            table_map = imodel_code_tables.get(code_table)
            try:
                to_map = to_map.to_frame()
            except Exception:
                pass

            to_map_str = to_map.astype(str)

            to_map_str.columns = ["_".join(col) for col in to_map_str.columns.values]
            table_df_i[cdm_key] = to_map_str.apply(
                lambda x: _map_to_df(table_map, x), axis=1
            )
        elif elements and not isEmpty:
            table_df_i[cdm_key] = to_map
        elif default is not None:  # (value = 0 evals to False!!)
            if isinstance(default, list):
                table_df_i[cdm_key] = [default] * len(table_df_i.index)
            else:
                table_df_i[cdm_key] = default

        if fill_value is not None:
            table_df_i[cdm_key] = table_df_i[cdm_key].fillna(value=fill_value)

        cdm_tables = _decimal_places(
            cdm_tables, decimal_places, cdm_key, table, imodel_functions, elements
        )

    # think that NaN also casts floats to float64....!keep floats of lower precision to its original one
    # will convert all NaN to object type!
    # but also some numerics with values, like imma observation-value (temperatures),
    # are being returned as objects!!! pero esto qué es?
    out_dtypes[table].update(
        {
            i: table_df_i[i].dtype
            for i in table_df_i
            if table_df_i[i].dtype in properties.numpy_floats
            and out_dtypes[table].get(i) not in properties.numpy_floats
        }
    )
    out_dtypes[table].update(
        {
            i: table_df_i[i].dtype
            for i in table_df_i
            if table_df_i[i].dtype == "object"
            and out_dtypes[table].get(i) not in properties.numpy_floats
        }
    )
    if "observation_value" in table_df_i:
<<<<<<< HEAD
        table_df_i.dropna(subset=["observation_value"], inplace=True)

    table_df_i = drop_duplicates(table_df_i)
=======
        table_df_i = table_df_i.dropna(subset=["observation_value"])
>>>>>>> eb3433a7
    table_df_i.to_csv(cdm_tables[table]["buffer"], header=False, index=False, mode="a")
    return cdm_tables


def _map(imodel, data, data_atts, cdm_subset=None, codes_subset=None, log_level="INFO"):
    """
    Map to the C3S Climate Data Store Common Data Model (CDM).

    Maps a pandas DataFrame (or pd.io.parsers.TextFileReader) to the C3S Climate Data Store Common Data Model (CDM)
    header and observational tables using mapping information from the input data model (imodel).

    Parameters
    ----------
    imodel: a data model that can be
            1. A generic mapping from a defined data model, like IMMA1's core and attachments
               e.g. ``~/cdm-mapper/lib/mappings/icoads_r3000``
            2. A specific mapping from generic data model to CDM, like map a SID-DCK from IMMA1's core and attachments
               to CDM in a specific way. e.g. ``~/cdm-mapper/lib/mappings/icoads_r3000_d704``
    data: input data to map
        e.g. a pandas.Dataframe or io.parsers.TextFileReader objects or in-memory text streams (io.StringIO object).
    data_atts:
        dictionary with the {element_name:element_attributes} of the data. Type: string.
    cdm_subset: subset of CDM model tables to map.
        Defaults to the full set of CDM tables defined for the imodel. Type: list.
    codes_subset: subset of code mapping tables to map.
        Defaults to tthe full set of code mapping tables. defined for the imodel. Type: list.
    log_level: level of logging information to save.
        Defaults to ‘DEBUG’. Type: string.

    Returns
    -------
    cdm_tables: a python dictionary with the ``cdm_table_name`` and ``cdm_table_object`` pairs.

    cdm_table_name: is the name of the CDM table i.e. ``header``, ``observations_at``, etc.
    cdm_table_object: is the python dictionary with the ``{data:cdm_table_object, atts:cdm_table_atts}`` pairs.

    1. cdm_table_object: is a python pandas DataFrame object with the CDM elements aligned in columns according
    to the order established by the imodel.

    2. cdm_table_atts: python dictionary with the CDM element attributes. These element attributes can be the
    elements encoding, decimal places or other characteristics specified in the imodel.
    """
    logger = logging_hdlr.init_logger(__name__, level=log_level)
    codes_imodel = codes_hdlr(imodel)
    tables_imodel = tables_hdlr()
    # Get imodel mapping pack
    # Read mappings to CDM from imodel
    try:
        # Read mappings to CDM from imodel
        imodel_maps = tables_imodel.load_tables_maps(imodel, cdm_subset=cdm_subset)
        if len(imodel_maps) < 1:
            logger.error(f"No mapping codes found for model {imodel}")
            return
        imodel_functions = mapping_functions(imodel, data_atts)
        imodel_code_tables = codes_imodel.load_code_tables_maps(
            codes_subset=codes_subset
        )
        if imodel_code_tables is None:
            logger.warning(f"No code table mappings found for model {imodel}")
        elif len(imodel_code_tables) < 1:
            logger.warning(
                f"No code table mappings found for model {imodel} (not NoneType)"
            )
    except Exception:
        logger.error(f"Error loading {imodel} cdm mappings", exc_info=True)
        return

    if not imodel_maps:
        logger.error(f"Error loading {imodel} cdm mappings")
        return
    # Read CDM table attributes
    cdm_atts = tables_imodel.load_tables()
    # Check that imodel cdm tables are consistent with CDM tables (at least in naming....)
    not_in_tool = [x for x in imodel_maps.keys() if x not in cdm_atts.keys()]
    if len(not_in_tool) > 0:
        if any(not_in_tool):
            logger.error(
                "One or more tables registered in the data model is not supported by the tool: {}".format(
                    ",".join(not_in_tool)
                )
            )
            logger.info(
                "CDM tables registered in the tool in properties.py are: {}".format(
                    ",".join(properties.cdm_tables)
                )
            )
            return
    # Initialize dictionary to store temporal tables (buffer) and table attributes
    cdm_tables = {
        k: {"buffer": StringIO(), "atts": cdm_atts.get(k)} for k in imodel_maps.keys()
    }
    # Create pandas data types for buffer reading from CDM table definition pseudo-sql dtypes
    # Also keep track of datetime columns for reader to parse
    date_columns = {x: [] for x in imodel_maps.keys()}
    out_dtypes = {x: {} for x in imodel_maps.keys()}
    for table in out_dtypes:
        out_dtypes[table].update(
            {
                x: cdm_atts.get(table, {}).get(x, {}).get("data_type")
                for x in imodel_maps[table].keys()
            }
        )
        date_columns[table].extend(
            [
                i
                for i, x in enumerate(list(out_dtypes[table].keys()))
                if "timestamp" in out_dtypes[table].get(x)
            ]
        )
        out_dtypes[table].update(
            {
                k: properties.pandas_dtypes.get("from_sql").get(v, "object")
                for k, v in out_dtypes[table].items()
            }
        )
    # Now map per iterable item, per table
    for idata in data:
        cols = [x for x in idata]
        for table, mapping in imodel_maps.items():
            cdm_tables = _write_csv_files(
                idata,
                mapping,
                logger,
                table,
                cols,
                data_atts,
                imodel_functions,
                imodel_code_tables,
                cdm_tables,
                out_dtypes,
            )

    for table in cdm_tables.keys():
        # Convert dtime to object to be parsed by the reader
        logger.debug(
            f"\tParse datetime by reader; Table: {table}; Colums: {date_columns[table]}"
        )
        logger.debug(
            f"\tParse datetime by reader; out_dtype-keys: {out_dtypes[table].keys()}; out dtypes: {out_dtypes[table]}"
        )
        cdm_tables[table]["buffer"].seek(0)
        cdm_tables[table]["data"] = pd.read_csv(
            cdm_tables[table]["buffer"],
            names=out_dtypes[table].keys(),
            dtype=out_dtypes[table],
            parse_dates=date_columns[table],
        )
        cdm_tables[table]["buffer"].close()
        cdm_tables[table].pop("buffer")
    return cdm_tables


def map_model(
    imodel, data, data_atts, cdm_subset=None, codes_subset=None, log_level="INFO"
):
    """Map a pandas DataFrame to the CDM header and observational tables.

    Parameters
    ----------
    imodel: str
      a data model that can be of several types.
      1. A generic mapping from a defined data model, like IMMA1’s core and attachments.
      e.g. ``cdm/library/mappings/icoads_r3000``
      2. A specific mapping from generic data model to CDM, like map a SID-DCK from IMMA1’s core and attachments to
      CDM in a specific way.
      e.g. ``cdm/library/mappings/icoads_r3000_d704``
    data: pd.DataFrame, pd.parser.TextFileReader or io.String
      input data to map.
    data_atts: dict
      dictionary with the {element_name:element_attributes} of the data.
      Type: string.
    cdm_subset: list, optional
      subset of CDM model tables to map.
      Defaults to the full set of CDM tables defined for the imodel.
    codes_subset: list, optional
      subset of code mapping tables to map.
      Default to the full set of code mapping tables defined for the imodel.
    log_level: str
      level of logging information to save.
      Defaults to ‘DEBUG’.

    Returns
    -------
    cdm_tables: dict
      a python dictionary with the ``{cdm_table_name: cdm_table_object}`` pairs.
    """
    logger = logging_hdlr.init_logger(__name__, level=log_level)
    # Check we have imodel registered, leave otherwise
    if imodel not in properties.supported_models:
        logger.error("Input data model " f"{imodel}" " not supported")
        return

    # Check input data type and content (empty?)
    # Make sure data is an iterable: this is to homogeneize how we handle
    # dataframes and textreaders
    if isinstance(data, pd.DataFrame):
        logger.debug("Input data is a pd.DataFrame")
        if len(data) == 0:
            logger.error("Input data is empty")
            return
        else:
            data = [data]
    elif isinstance(data, pd.io.parsers.TextFileReader):
        logger.debug("Input is a pd.TextFileReader")
        not_empty = pandas_TextParser_hdlr.is_not_empty(data)
        if not not_empty:
            logger.error("Input data is empty")
            return

    else:
        logger.error("Input data type " f"{type(data)}" " not supported")
        return

    # Map thing:
    return _map(
        imodel,
        data,
        data_atts,
        cdm_subset=cdm_subset,
        codes_subset=codes_subset,
        log_level=log_level,
    )<|MERGE_RESOLUTION|>--- conflicted
+++ resolved
@@ -198,13 +198,9 @@
         }
     )
     if "observation_value" in table_df_i:
-<<<<<<< HEAD
-        table_df_i.dropna(subset=["observation_value"], inplace=True)
+        table_df_i = table_df_i.dropna(subset=["observation_value"])
 
     table_df_i = drop_duplicates(table_df_i)
-=======
-        table_df_i = table_df_i.dropna(subset=["observation_value"])
->>>>>>> eb3433a7
     table_df_i.to_csv(cdm_tables[table]["buffer"], header=False, index=False, mode="a")
     return cdm_tables
 
