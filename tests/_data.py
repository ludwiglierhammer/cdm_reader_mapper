"""cdm_reader_mapper testing suite result files."""
from __future__ import annotations

import pytest  # noqa

from cdm_reader_mapper import mdf_reader, test_data


def _read_data(**kwargs):
    read_ = mdf_reader.read(**kwargs)
    return read_.data, read_.attrs, read_.mask


<<<<<<< HEAD
data_dict = test_data.test_063_714
data_df, attrs_df, mask_df = _read_data(**data_dict)
=======
data_dict = dict(test_data.test_063_714)
data_df, attrs_df, mask_df = _read_data(**data_dict)
data_pa, attrs_pa, mask_pa = _read_data(chunksize=10000, **data_dict)
>>>>>>> be1ea99b
<|MERGE_RESOLUTION|>--- conflicted
+++ resolved
@@ -11,11 +11,5 @@
     return read_.data, read_.attrs, read_.mask
 
 
-<<<<<<< HEAD
-data_dict = test_data.test_063_714
-data_df, attrs_df, mask_df = _read_data(**data_dict)
-=======
 data_dict = dict(test_data.test_063_714)
-data_df, attrs_df, mask_df = _read_data(**data_dict)
-data_pa, attrs_pa, mask_pa = _read_data(chunksize=10000, **data_dict)
->>>>>>> be1ea99b
+data_df, attrs_df, mask_df = _read_data(**data_dict)