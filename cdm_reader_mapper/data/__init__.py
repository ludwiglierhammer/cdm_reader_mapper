--- conflicted
+++ resolved
@@ -10,44 +10,6 @@
 
     def __init__(self):
         self.test_063_714 = self._get_data_dict(
-<<<<<<< HEAD
-            "063-714_2010-07-01_subset.imma", "imma1_d714", "714",
-        )
-        self.test_069_701 = self._get_data_dict(
-            "069-701_1845-04-01_subset.imma", "imma1_d701", "701",
-        )
-        self.test_084_706 = self._get_data_dict(
-            "084-706_1919-03-01_subset.imma", "imma1_d705-707", "706",
-        )
-        self.test_085_705 = self._get_data_dict(
-            "085-705_1938-04-01_subset.imma", "imma1_d705-707", "705",
-        )
-        self.test_096_702 = self._get_data_dict(
-            "096-702_1873-01-01_subset.imma", "imma1_d702", "702",
-        )
-        self.test_098_707 = self._get_data_dict(
-            "098-707_1916-04-01_subset.imma", "imma1_d705-707", "707"
-        )
-        self.test_103_794 = self._get_data_dict(
-            "103-794_2021-11-01_subset.imma", "imma1_nodt", "794",
-        )
-        self.test_125_704 = self._get_data_dict(
-            "125-704_1878-10-01_subset.imma", "imma1_d704", "704",
-        )
-        self.test_125_721 = self._get_data_dict(
-            "125-721_1862-06-01_subset.imma", "imma1_d721", "721",
-        )
-        self.test_133_730 = self._get_data_dict(
-            "133-730_1776-10-01_subset.imma", "imma1_d730", "730",
-        )
-        self.test_143_781 = self._get_data_dict(
-            "143-781_1987-09-01_subset.imma", "imma1_d781", "781",
-        )
-        self.test_144_703 = self._get_data_dict(
-            "144-703_1979-09-01_subset.imma", "imma1", "703",
-        )
-        #self.test_gcc_mix = self._get_data_dict("mix_out_20030201.immt", "gcc_immt")
-=======
             "063-714_2010-07-01_subset.imma",
             "imma1_d714",
             "714",
@@ -173,7 +135,6 @@
             "immt",
             "gdac_r0000",
         )
->>>>>>> 29181689
 
     def __getitem__(self, attr):
         """Make class subscriptable."""
@@ -182,12 +143,7 @@
         except AttributeError as err:
             raise KeyError(attr) from err
 
-<<<<<<< HEAD
-    def _get_data_dict(self, data_file, schema, deck):
-        data_file_ = f"imma1_d{deck}/input/{data_file}"
-=======
     def _get_data_dict(self, data_file, schema, deck, dm, ds):
->>>>>>> 29181689
         return {
             "source": load_file(data_file_),
             "data_model": schema,
